﻿using System;
using System.Collections;
using System.Collections.Concurrent;
using System.Collections.Generic;
using System.IO;
using System.Linq;
using System.Text;
using System.Diagnostics;
using System.Threading.Tasks;

namespace BakeryEngine
{
    using PluginDictionary = ConcurrentDictionary<int, Plugin[]>;

    public class PluginNotFoundException : Exception
    {
        public PluginNotFoundException() { }
        public PluginNotFoundException(string message) : base(message) { }
        public PluginNotFoundException(string message, Exception inner) : base(message, inner) { }
    }

    class Project
    {
        private string projectName;
        private string projectRoot;
        private Plugin mainPlugin;
        private PluginDictionary plugins;
        private int[] pluginLevels;

        public string ProjectName
        {
            get { return projectName; }
        }
        public string ProjectRoot
        {
            get { return projectRoot; }
        }
        public Plugin MainPlugin
        {
            get { return MainPlugin; }
        }
        public PluginDictionary Plugins
        {
            get { return plugins;}
        }
        public int[] PluginLevels
        {
            get { return pluginLevels; }
        }

        public Project(string projectName)
        {
            Stopwatch stopwatch = Stopwatch.StartNew();
            this.projectName = projectName;
            this.projectRoot = Path.Combine(Helper.GetProgramAbsolutePath(), "Projects", projectName);
            this.mainPlugin = new Plugin(Path.Combine(projectRoot, "script.project"), projectRoot);
            this.plugins = new PluginDictionary();
            LoadPlugins(CollectPlugins());
            stopwatch.Stop();
            Console.WriteLine("Time elapsed: {0}", stopwatch.Elapsed);
        }

        private Dictionary<int, ArrayList> CollectPlugins()
        {
            // Search all *.script
<<<<<<< HEAD
            ArrayList levelList = new ArrayList();
            Dictionary<int, ArrayList> pluginsByLevel = new Dictionary<int, ArrayList>();
=======
            Dictionary<int, List<string>> pluginsPathByLevel = new Dictionary<int, List<string>>();
>>>>>>> 099f4d08
            string[] files = Directory.GetFiles(projectRoot, "*.script", SearchOption.AllDirectories);
            foreach (string file in files)
            {
                int level = int.Parse(IniFile.GetKey(file, "Main", "Level"));
<<<<<<< HEAD
                if (!levelList.Contains(level))
                    levelList.Add(level);
                if (!pluginsByLevel.ContainsKey(level))
                    pluginsByLevel[level] = new ArrayList();
                pluginsByLevel[level].Add(file);
            }
            
            levelList.Sort();
            pluginLevels = levelList.ToArray(typeof(int)) as int[];
            foreach (int level in pluginLevels)
                pluginsByLevel[level].Sort(StringComparer.OrdinalIgnoreCase); // Sort lexicographically
            return pluginsByLevel;
        }

        private void LoadPlugins(Dictionary<int, ArrayList> pluginsByLevel)
        {
            Task[] parseTasks = new Task[pluginLevels.Length];
            for (int i = 0; i < pluginLevels.Length; i++)
            {
                int level = pluginLevels[i];
                pluginsByLevel[level].Sort(StringComparer.OrdinalIgnoreCase); // Sort lexicographically                
                parseTasks[i] = new Task(() => { InternalLoadPlugins(pluginsByLevel[level].ToArray(typeof(string)) as string[], level); });
                parseTasks[i].Start();
            }
            Task.WaitAll(parseTasks);
        }

        private void InternalLoadPlugins(string[] pluginsPaths, int level)
=======
                if (!pluginsPathByLevel.ContainsKey(level))
                {
                    pluginsPathByLevel.Add(level, new List<string>());
                }
                pluginsPathByLevel[level].Add(file);
            }
            
            levels = pluginsPathByLevel.Keys.OrderBy(i => i).ToArray();

            var parseTasks = levels.SelectMany(l => LoadPlugins(pluginsPathByLevel[l].OrderBy(p => p.ToLower()).ToArray(), l));
            Task.WaitAll(parseTasks.ToArray());
        }

        private IEnumerable<Task> LoadPlugins(string[] pluginsPaths, int level)
>>>>>>> 099f4d08
        {
            plugins[level] = new Plugin[pluginsPaths.Length];

            var i = 0;
            return pluginsPaths.Select(p =>
            {
                var t = i++;
                Console.WriteLine($"{level} {p}");
                return Task.Run(() => plugins[level][t] = new Plugin(p, projectRoot));
            });
        }

        public Plugin SearchPluginByName(string pluginName)
        {
            foreach (int level in plugins.Keys)
            {
                for (int i = 0; i < plugins[level].Length; i++)
                {
                    if (string.Equals(pluginName, plugins[level][i].PluginName, StringComparison.OrdinalIgnoreCase))
                        return plugins[level][i];
                }
            }
            // not found
            throw new PluginNotFoundException("Plugin [" + pluginName + "] not found");
        }
    }
}<|MERGE_RESOLUTION|>--- conflicted
+++ resolved
@@ -19,14 +19,16 @@
         public PluginNotFoundException(string message, Exception inner) : base(message, inner) { }
     }
 
-    class Project
+    public class Project
     {
+        // Fiels
         private string projectName;
         private string projectRoot;
         private Plugin mainPlugin;
         private PluginDictionary plugins;
         private int[] pluginLevels;
 
+        // Properties
         public string ProjectName
         {
             get { return projectName; }
@@ -55,69 +57,32 @@
             this.projectRoot = Path.Combine(Helper.GetProgramAbsolutePath(), "Projects", projectName);
             this.mainPlugin = new Plugin(Path.Combine(projectRoot, "script.project"), projectRoot);
             this.plugins = new PluginDictionary();
-            LoadPlugins(CollectPlugins());
+            CollectPlugins();
             stopwatch.Stop();
             Console.WriteLine("Time elapsed: {0}", stopwatch.Elapsed);
         }
 
-        private Dictionary<int, ArrayList> CollectPlugins()
+        private void CollectPlugins()
         {
-            // Search all *.script
-<<<<<<< HEAD
-            ArrayList levelList = new ArrayList();
-            Dictionary<int, ArrayList> pluginsByLevel = new Dictionary<int, ArrayList>();
-=======
-            Dictionary<int, List<string>> pluginsPathByLevel = new Dictionary<int, List<string>>();
->>>>>>> 099f4d08
+            // Colect all *.script
+            Dictionary<int, List<string>> pluginsByLevel = new Dictionary<int, List<string>>();
             string[] files = Directory.GetFiles(projectRoot, "*.script", SearchOption.AllDirectories);
             foreach (string file in files)
             {
                 int level = int.Parse(IniFile.GetKey(file, "Main", "Level"));
-<<<<<<< HEAD
-                if (!levelList.Contains(level))
-                    levelList.Add(level);
+
                 if (!pluginsByLevel.ContainsKey(level))
-                    pluginsByLevel[level] = new ArrayList();
+                    pluginsByLevel.Add(level, new List<string>());
                 pluginsByLevel[level].Add(file);
             }
-            
-            levelList.Sort();
-            pluginLevels = levelList.ToArray(typeof(int)) as int[];
-            foreach (int level in pluginLevels)
-                pluginsByLevel[level].Sort(StringComparer.OrdinalIgnoreCase); // Sort lexicographically
-            return pluginsByLevel;
-        }
 
-        private void LoadPlugins(Dictionary<int, ArrayList> pluginsByLevel)
-        {
-            Task[] parseTasks = new Task[pluginLevels.Length];
-            for (int i = 0; i < pluginLevels.Length; i++)
-            {
-                int level = pluginLevels[i];
-                pluginsByLevel[level].Sort(StringComparer.OrdinalIgnoreCase); // Sort lexicographically                
-                parseTasks[i] = new Task(() => { InternalLoadPlugins(pluginsByLevel[level].ToArray(typeof(string)) as string[], level); });
-                parseTasks[i].Start();
-            }
-            Task.WaitAll(parseTasks);
-        }
+            pluginLevels = pluginsByLevel.Keys.OrderBy(i => i).ToArray();
 
-        private void InternalLoadPlugins(string[] pluginsPaths, int level)
-=======
-                if (!pluginsPathByLevel.ContainsKey(level))
-                {
-                    pluginsPathByLevel.Add(level, new List<string>());
-                }
-                pluginsPathByLevel[level].Add(file);
-            }
-            
-            levels = pluginsPathByLevel.Keys.OrderBy(i => i).ToArray();
-
-            var parseTasks = levels.SelectMany(l => LoadPlugins(pluginsPathByLevel[l].OrderBy(p => p.ToLower()).ToArray(), l));
+            var parseTasks = pluginLevels.SelectMany(l => LoadPlugins(pluginsByLevel[l].OrderBy(p => p.ToLower()).ToArray(), l));
             Task.WaitAll(parseTasks.ToArray());
         }
 
         private IEnumerable<Task> LoadPlugins(string[] pluginsPaths, int level)
->>>>>>> 099f4d08
         {
             plugins[level] = new Plugin[pluginsPaths.Length];
 
@@ -141,7 +106,7 @@
                 }
             }
             // not found
-            throw new PluginNotFoundException("Plugin [" + pluginName + "] not found");
+            throw new PluginNotFoundException($"Plugin [{pluginName}] not found");
         }
     }
 }