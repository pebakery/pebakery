﻿/*
    Copyright (C) 2016-2017 Hajin Jang
    Licensed under GPL 3.0
 
    PEBakery is free software: you can redistribute it and/or modify
    it under the terms of the GNU General Public License as published by
    the Free Software Foundation, either version 3 of the License, or
    (at your option) any later version.

    This program is distributed in the hope that it will be useful,
    but WITHOUT ANY WARRANTY; without even the implied warranty of
    MERCHANTABILITY or FITNESS FOR A PARTICULAR PURPOSE.  See the
    GNU General Public License for more details.

    You should have received a copy of the GNU General Public License
    along with this program.  If not, see <http://www.gnu.org/licenses/>.

    Additional permission under GNU GPL version 3 section 7

    If you modify this program, or any covered work, by linking
    or combining it with external libraries, containing parts
    covered by the terms of various license, the licensors of
    this program grant you additional permission to convey the
    resulting work. An external library is a library which is
    not derived from or based on this program. 
*/

// TODO: Full Lexer / Parser and AST!
//       -> Experimental Parser in PEBakery.Core.Parser

using System;
using System.Collections.Generic;
using System.Linq;
using System.Text;
using System.Text.RegularExpressions;
using PEBakery.Exceptions;
using PEBakery.Helper;
using Microsoft.Win32;

namespace PEBakery.Core
{
    public static class CodeParser
    {
        #region Field
        // Options
        public static bool OptimizeCode = true;
        public static bool AllowLegacyBranchCondition = true;
        public static bool AllowRegWriteLegacy = true;
        #endregion

        #region ParseStatement, ParseStatements
        public static CodeCommand ParseStatement(string rawCode, SectionAddress addr)
        {
            List<string> list = new List<string>();
            int idx = 0;
            list.Add(rawCode);

            try
            {
                return ParseCommand(list, addr, ref idx);
            }
            catch (Exception e)
            {
                return new CodeCommand(rawCode.Trim(), addr, CodeType.Error, new CodeInfo_Error(Logger.LogExceptionMessage(e)), addr.Section.LineIdx + idx + 1);
            }
        }

        public static List<CodeCommand> ParseStatements(List<string> lines, SectionAddress addr, out List<LogInfo> errorLogs)
        {
            // Select Code sections and compile
            errorLogs = new List<LogInfo>();
            List<CodeCommand> codeList = new List<CodeCommand>(32);
            for (int i = 0; i < lines.Count; i++)
            {
                try
                {
                    codeList.Add(ParseCommand(lines, addr, ref i));
                }
                catch (InvalidCommandException e)
                {
                    CodeCommand error = new CodeCommand(e.RawLine, addr, CodeType.Error, new CodeInfo_Error(Logger.LogExceptionMessage(e)), addr.Section.LineIdx + i + 1);
                    codeList.Add(error);
                    errorLogs.Add(new LogInfo(LogState.Error, e, error));
                }
                catch (Exception e)
                {
                    CodeCommand error = new CodeCommand(lines[i].Trim(), addr, CodeType.Error, new CodeInfo_Error(Logger.LogExceptionMessage(e)), addr.Section.LineIdx + i + 1);
                    codeList.Add(error);
                    errorLogs.Add(new LogInfo(LogState.Error, e, error));
                }
            }

            List<CodeCommand> compiledList = codeList.Where(x => x.Type != CodeType.None).ToList();
            try
            {
                CompileBranchCodeBlock(compiledList, out compiledList);
            }
            catch (InvalidCodeCommandException e)
            {
                errorLogs.Add(new LogInfo(LogState.Error, $"Cannot parse Section [{addr.Section.SectionName}] : {Logger.LogExceptionMessage(e)}", e.Cmd));
            }

            if (OptimizeCode)
                return CodeOptimizer.Optimize(compiledList);
            else
                return compiledList;
        }
        #endregion

        #region GetNextArgument
        public static Tuple<string, string> GetNextArgument(string str)
        {
            str = str.Trim();

            int dqIdx = str.IndexOf("\"", StringComparison.Ordinal);

            if (dqIdx == 0) // With Doublequote, dqIdx should be 0
            { // Ex) "   Return SetError(@error,0,0)",Append
                // [   Return SetError(@error,0,0)], [Append]
                int nextIdx = str.IndexOf('\"', 1);
                while (true)
                {
                    if (nextIdx == -1) // Error, doublequote must be multiple of 2
                        throw new InvalidCommandException("Doublequote's number should be even number");

                    // Ignore ""
                    // Ex) Echo,"Hello""World"
                    if (nextIdx + 1 < str.Length && str[nextIdx + 1] == '\"') // Matched ""
                    {
                        if (nextIdx + 2 < str.Length)
                            nextIdx = str.IndexOf('\"', nextIdx + 2);
                        else
                            nextIdx = -1;
                    }
                    else
                    {
                        break;
                    }
                }

                int pIdx = str.IndexOf(",", nextIdx, StringComparison.Ordinal);

                // There should be only whitespace in between ["] and [,]
                if (pIdx == -1) // Last one
                {
                    string whitespace = str.Substring(nextIdx + 1).Trim();
                    if (whitespace.Equals(string.Empty, StringComparison.Ordinal) == false)
                        throw new InvalidCommandException("Syntax error");

                    string preNext = str.Substring(0, nextIdx + 1).Trim();  // ["   Return SetError(@error,0,0)"]
                    string next = preNext.Substring(1, preNext.Length - 2); // [   Return SetError(@error,0,0)]
                    return new Tuple<string, string>(next, null);
                }
                else // [   Return SetError(@error,0,0)], [Append]
                {
                    string whitespace = str.Substring(nextIdx + 1, pIdx - (nextIdx + 1)).Trim();
                    if (whitespace.Equals(string.Empty, StringComparison.Ordinal) == false)
                        throw new InvalidCommandException("Syntax error");

                    string preNext = str.Substring(0, nextIdx + 1).Trim();
                    string next = preNext.Substring(1, preNext.Length - 2);
                    string remainder = str.Substring(pIdx + 1).Trim();
                    return new Tuple<string, string>(next, remainder);
                }
            }
            else // No doublequote for now
            { // Ex) FileCreateBlank,#3.au3
                int pIdx = str.IndexOf(",", StringComparison.Ordinal);
                if (pIdx == -1) // Last one
                {
                    return new Tuple<string, string>(str, null);
                }
                else // [FileCreateBlank], [#3.au3]
                {
                    string next = str.Substring(0, pIdx).Trim();
                    string remainder = str.Substring(pIdx + 1).Trim();
                    return new Tuple<string, string>(next, remainder);
                }
            }
        }
        #endregion

        #region ParseCommand, ParseCommandFromSlicedArgs, ParseCodeType, ParseArguments
        private static CodeCommand ParseCommand(List<string> rawCodes, SectionAddress addr, ref int idx)
        {
            int lineIdx = addr.Section.LineIdx + 1 + idx;
            CodeType type = CodeType.None;

            // Remove whitespace of rawCode's from start and end
            string rawCode = rawCodes[idx].Trim();

            // Check if rawCode is Empty
            if (rawCode.Length == 0 || rawCode.Equals(string.Empty, StringComparison.Ordinal))
                return new CodeCommand(string.Empty, addr, CodeType.None, null, lineIdx);

            // Comment Format : starts with '//' or '#', ';'
            if (rawCode.StartsWith("//", StringComparison.Ordinal) || rawCode[0] == '#' || rawCode[0] == ';')
                return new CodeCommand(rawCode, addr, CodeType.Comment, null, lineIdx);

            // Split with period
            Tuple<string, string> tuple = CodeParser.GetNextArgument(rawCode);
            string codeTypeStr = tuple.Item1;
            string remainder = tuple.Item2;

            // Parse opcode
            type = ParseCodeType(codeTypeStr, out string macroType);

            // Check doublequote's occurence - must be 2n
            if (StringHelper.CountOccurrences(rawCode, "\"") % 2 == 1)
                throw new InvalidCommandException("Doublequote's number should be even number");

            // Parse Arguments
            List<string> args = new List<string>();
            while (remainder != null)
            {
                tuple = CodeParser.GetNextArgument(remainder);
                args.Add(tuple.Item1);
                remainder = tuple.Item2;
            }

            // Check if last operand is \ - MultiLine check - only if one or more operands exists
            if (0 < args.Count)
            {
                while (args.Last().Equals(@"\", StringComparison.Ordinal) &&
                    2 < rawCode.Length && rawCode.Substring(rawCode.Length - 2, 2).Equals(@",\", StringComparison.Ordinal))
                { // Split next line and append to List<string> operands
                    if (rawCodes.Count <= idx) // Section ended with \, invalid grammar!
                        throw new InvalidCommandException(@"Last command of a section cannot end with '\'", rawCode);

                    // Get next raw code
                    string nextRawCode = rawCodes[idx + 1].Trim();

                    // Check if nextRawCode is Empty / Comment
                    if (nextRawCode.Equals(string.Empty, StringComparison.Ordinal) || 
                        (rawCode.StartsWith("//") || rawCode.StartsWith("#") || rawCode.StartsWith(";")))
                        throw new InvalidCommandException(@"Valid command should be placed after '\'", rawCode);

                    // Parse next raw code
                    rawCode += Environment.NewLine + nextRawCode;
                    args.RemoveAt(args.Count - 1); // Remove Last '\'
                    remainder = nextRawCode;
                    do
                    {
                        tuple = CodeParser.GetNextArgument(remainder);
                        args.Add(tuple.Item1);
                        remainder = tuple.Item2;
                    }
                    while (remainder != null);

                    // Increase index
                    idx++;
                }
            }

            // Create instance of command
            CodeInfo info = ParseCodeInfo(rawCode, ref type, macroType, args, addr, lineIdx);
            return new CodeCommand(rawCode, addr, type, info, lineIdx);

            // [Process] <- LineIdx
            // Echo,A <- if idx is 0, should point here -> so add 1
            // Echo,B
        }

        /// <summary>
        /// Used to get Embedded Command from If, Else
        /// </summary>
        /// <param name="rawCodes"></param>
        /// <param name="addr"></param>
        /// <param name="idx"></param>
        /// <param name="preprocessed"></param>
        /// <returns></returns>
        private static CodeCommand ParseStatementFromSlicedArgs(string rawCode, List<string> args, SectionAddress addr, int lineIdx)
        {
            CodeType type = CodeType.None;

            // Parse opcode
            string macroType;
            try
            {
                type = ParseCodeType(args[0], out macroType);
            }
            catch (InvalidCommandException e)
            {
                throw new InvalidCommandException(e.Message, rawCode);
            }

            CodeInfo info;
            try
            {
                info = ParseCodeInfo(rawCode, ref type, macroType, args.Skip(1).ToList(), addr, lineIdx);
                return new CodeCommand(rawCode, addr, type, info, lineIdx);
            }
            catch (InvalidCommandException e)
            {
                CodeCommand error = new CodeCommand(rawCode, addr, CodeType.Error, new CodeInfo_Error(Logger.LogExceptionMessage(e)), lineIdx);
                throw new InvalidCodeCommandException(e.Message, error);
            }
        }

        public static CodeType ParseCodeType(string typeStr, out string macroType)
        {
            macroType = null;

            // There must be no number in yypeStr
            if (!Regex.IsMatch(typeStr, @"^[A-Za-z0-9_]+$", RegexOptions.Compiled))
                throw new InvalidCommandException($"Wrong CodeType [{typeStr}], Only alphabet, number and underscore can be used as CodeType");

            bool isMacro = false;
            if (Enum.TryParse(typeStr, true, out CodeType type) == false)
                isMacro = true;
            if (Enum.IsDefined(typeof(CodeType), type) == false ||
                type == CodeType.None || type == CodeType.Macro ||
                CodeCommand.OptimizedCodeType.Contains(type))
                isMacro = true;

            if (isMacro)
            {
                type = CodeType.Macro;
                macroType = typeStr;
            }

            return type;
        }
        #endregion

        #region ParseCodeInfo, CheckInfoArgumentCount
        public static CodeInfo ParseCodeInfo(string rawCode, ref CodeType type, string macroType, List<string> args, SectionAddress addr, int lineIdx)
        {
            switch (type)
            {
                #region 00 Misc
                case CodeType.None:
                case CodeType.Comment:
                case CodeType.Error:
                    return null;
                #endregion
                #region 01 File
                case CodeType.FileCopy:
                    { // FileCopy,<SrcFile>,<DestPath>[,PRESERVE][,NOWARN][,NOREC]
                        const int minArgCount = 2;
                        const int maxArgCount = 6;
                        if (CodeParser.CheckInfoArgumentCount(args, minArgCount, maxArgCount))
                            throw new InvalidCommandException($"Command [{type}] can have [{minArgCount}] ~ [{maxArgCount}] arguments", rawCode);

                        string srcFile = args[0];
                        string destPath = args[1];
                        bool preserve = false;
                        bool noWarn = false;
                        bool noRec = false;

                        for (int i = minArgCount; i < args.Count; i++)
                        {
                            string arg = args[i];
                            if (arg.Equals("PRESERVE", StringComparison.OrdinalIgnoreCase))
                                preserve = true;
                            else if (arg.Equals("NOWARN", StringComparison.OrdinalIgnoreCase))
                                noWarn = true;
                            else if (arg.Equals("NOREC", StringComparison.OrdinalIgnoreCase)) // no recursive wildcard copy
                                noRec = true;
                            else
                                throw new InvalidCommandException($"Invalid argument [{arg}]", rawCode);
                        }

                        return new CodeInfo_FileCopy(srcFile, destPath, preserve, noWarn, noRec);
                    }
                case CodeType.FileDelete:
                    { // FileDelete,<FilePath>[,NOWARN][,NOREC]
                        const int minArgCount = 1;
                        const int maxArgCount = 3;
                        if (CodeParser.CheckInfoArgumentCount(args, minArgCount, maxArgCount))
                            throw new InvalidCommandException($"Command [{type}] can have [{minArgCount}] ~ [{maxArgCount}] arguments", rawCode);

                        string filePath = args[0];
                        bool noWarn = false;
                        bool noRec = false;

                        for (int i = minArgCount; i < args.Count; i++)
                        {
                            string arg = args[i];
                            if (arg.Equals("NOWARN", StringComparison.OrdinalIgnoreCase))
                                noWarn = true;
                            else if (arg.Equals("NOREC", StringComparison.OrdinalIgnoreCase)) // no recursive wildcard copy
                                noRec = true;
                            else
                                throw new InvalidCommandException($"Invalid argument [{arg}]", rawCode);
                        }

                        return new CodeInfo_FileDelete(filePath, noWarn, noRec);
                    }
                case CodeType.FileRename:
                case CodeType.FileMove:
                    { // FileRename,<SrcPath>,<DestPath>
                        const int argCount = 2;
                        if (args.Count != argCount)
                            throw new InvalidCommandException($"Command [{type}] must have [{argCount}] arguments", rawCode);

                        return new CodeInfo_FileRename(args[0], args[1]);
                    }
                case CodeType.FileCreateBlank:
                    { // FileCreateBlank,<FilePath>[,PRESERVE][,NOWARN][,UTF8 | UTF16LE | UTF16BE | ANSI]
                        const int minArgCount = 1;
                        const int maxArgCount = 4;
                        if (CodeParser.CheckInfoArgumentCount(args, minArgCount, maxArgCount))
                            throw new InvalidCommandException($"Command [{type}] can have [{minArgCount}] ~ [{maxArgCount}] arguments", rawCode);

                        string filePath = args[0];
                        bool preserve = false;
                        bool noWarn = false;
                        Encoding encoding = null;

                        for (int i = minArgCount; i < args.Count; i++)
                        {
                            string arg = args[i];
                            if (arg.Equals("PRESERVE", StringComparison.OrdinalIgnoreCase))
                                preserve = true;
                            else if (arg.Equals("NOWARN", StringComparison.OrdinalIgnoreCase))
                                noWarn = true;
                            else if (arg.Equals("UTF8", StringComparison.OrdinalIgnoreCase))
                            {
                                if (encoding != null)
                                    throw new InvalidCommandException($"Encoding cannot be duplicated", rawCode);
                                encoding = Encoding.UTF8;
                            }
                            else if (arg.Equals("UTF16", StringComparison.OrdinalIgnoreCase))
                            {
                                if (encoding != null)
                                    throw new InvalidCommandException($"Encoding cannot be duplicated", rawCode);
                                encoding = Encoding.Unicode;
                            }
                            else if (arg.Equals("UTF16", StringComparison.OrdinalIgnoreCase) || arg.Equals("UTF16LE", StringComparison.OrdinalIgnoreCase))
                            {
                                if (encoding != null)
                                    throw new InvalidCommandException($"Encoding cannot be duplicated", rawCode);
                                encoding = Encoding.Unicode;
                            }
                            else if (arg.Equals("UTF16BE", StringComparison.OrdinalIgnoreCase))
                            {
                                if (encoding != null)
                                    throw new InvalidCommandException($"Encoding cannot be duplicated", rawCode);
                                encoding = Encoding.BigEndianUnicode;
                            }
                            else if (arg.Equals("ANSI", StringComparison.OrdinalIgnoreCase))
                            {
                                if (encoding != null)
                                    throw new InvalidCommandException($"Encoding cannot be duplicated", rawCode);
                                encoding = Encoding.ASCII;
                            }
                            else
                                throw new InvalidCommandException($"Invalid argument [{arg}]", rawCode);
                        }

                        return new CodeInfo_FileCreateBlank(filePath, preserve, noWarn, encoding);
                    }
                case CodeType.FileSize:
                    { // FileSize,<FileName>,<DestVar>
                        const int argCount = 2;
                        if (args.Count != argCount)
                            throw new InvalidCommandException($"Command [{type}] must have [{argCount}] arguments", rawCode);

                        if (Variables.DetermineType(args[1]) == Variables.VarKeyType.None)
                            throw new InvalidCommandException($"[{args[1]}] is not valid variable name", rawCode);

                        return new CodeInfo_FileSize(args[0], args[1]);
                    }
                case CodeType.FileVersion:
                    { // FileVersion,<FileName>,<DestVar>
                        const int argCount = 2;
                        if (args.Count != argCount)
                            throw new InvalidCommandException($"Command [{type}] must have [{argCount}] arguments", rawCode);

                        if (Variables.DetermineType(args[1]) == Variables.VarKeyType.None)
                            throw new InvalidCommandException($"[{args[1]}] is not valid variable name", rawCode);

                        return new CodeInfo_FileVersion(args[0], args[1]);
                    }
                case CodeType.DirCopy:
                    { // DirCopy,<SrcFile>,<DestPath>
                        const int argCount = 2;
                        if (args.Count != argCount)
                            throw new InvalidCommandException($"Command [{type}] must have [{argCount}] arguments", rawCode);

                        return new CodeInfo_DirCopy(args[0], args[1]);
                    }
                case CodeType.DirDelete:
                    { // DirDelete,<DirPath>
                        const int minArgCount = 1;
                        const int maxArgCount = 2; // For deprecated [FAST] argument
                        if (CodeParser.CheckInfoArgumentCount(args, minArgCount, maxArgCount))
                            throw new InvalidCommandException($"Command [{type}] can have [{minArgCount}] ~ [{maxArgCount}] arguments", rawCode);

                        return new CodeInfo_DirDelete(args[0]);
                    }
                case CodeType.DirMove:
                    { // DirMove,<SrcDir>,<DestPath>
                        const int argCount = 2;
                        if (args.Count != argCount)
                            throw new InvalidCommandException($"Command [{type}] must have [{argCount}] arguments", rawCode);

                        return new CodeInfo_DirMove(args[0], args[1]);
                    }
                case CodeType.DirMake:
                    { // DirMake,<DestDir>
                        const int argCount = 1;
                        if (args.Count != argCount)
                            throw new InvalidCommandException($"Command [{type}] must have [{argCount}] arguments", rawCode);

                        return new CodeInfo_DirMake(args[0]);
                    }
                case CodeType.DirSize:
                    { // DirSize,<FileName>,<DestVar>
                        const int argCount = 2;
                        if (args.Count != argCount)
                            throw new InvalidCommandException($"Command [{type}] must have [{argCount}] arguments", rawCode);

                        if (Variables.DetermineType(args[1]) == Variables.VarKeyType.None)
                            throw new InvalidCommandException($"[{args[1]}] is not valid variable name", rawCode);

                        return new CodeInfo_DirSize(args[0], args[1]);
                    }
                case CodeType.PathMove:
                    { // PathMove,<SrcPath>,<DestPath>
                        const int argCount = 2;
                        if (args.Count != argCount)
                            throw new InvalidCommandException($"Command [{type}] must have [{argCount}] arguments", rawCode);

                        return new CodeInfo_PathMove(args[0], args[1]);
                    }
                #endregion
                #region 02 Registry
                case CodeType.RegHiveLoad:
                    { // RegHiveLoad,<KeyPath>,<HiveFile>
                        const int argCount = 2;
                        if (args.Count != argCount)
                            throw new InvalidCommandException($"Command [{type}] must have [{argCount}] arguments", rawCode);

                        return new CodeInfo_RegHiveLoad(args[0], args[1]);
                    }
                case CodeType.RegHiveUnload:
                    { // RegHiveUnload,<KeyPath>
                        const int argCount = 1;
                        if (args.Count != argCount)
                            throw new InvalidCommandException($"Command [{type}] must have [{argCount}] arguments", rawCode);

                        return new CodeInfo_RegHiveUnload(args[0]);
                    }
                case CodeType.RegRead:
                    { // RegRead,<HKey>,<KeyPath>,<ValueName>,<DestVar>
                        const int argCount = 4;
                        if (args.Count != argCount)
                            throw new InvalidCommandException($"Command [{type}] must have [{argCount}] arguments", rawCode);

                        RegistryKey hKey = RegistryHelper.ParseStringToRegKey(args[0]);

                        string destVar = args[3];
                        if (Variables.DetermineType(destVar) == Variables.VarKeyType.None)
                            throw new InvalidCommandException($"[{destVar}] is not valid variable name", rawCode);

                        return new CodeInfo_RegRead(hKey, args[1], args[2], destVar);
                    }
                case CodeType.RegWrite:
                    { // RegWrite,<HKey>,<ValueType>,<KeyPath>,<ValueName>,<Empty | ValueData | ValueDatas>,[NOWARN]
                        const int minArgCount = 3;
                        if (CodeParser.CheckInfoArgumentCount(args, minArgCount, -1))
                            throw new InvalidCommandException($"Command [{type}] must have at least [{minArgCount}] arguments", rawCode);

                        // ML's Code : RegWrite,#5,#6,#7,#8,%_ML_T8_RegWriteBinaryBit%
                        // It will be done in RegWriteLegacy
                        RegistryKey hKey = RegistryHelper.ParseStringToRegKey(args[0]);
                        if (hKey == null)
                        {
                            type = CodeType.RegWriteLegacy;
                            goto case CodeType.RegWriteLegacy;
                        }

                        int cnt = args.Count;
                        bool noWarn = false;
                        if (args[cnt - 1].Equals("NOWARN", StringComparison.OrdinalIgnoreCase))
                        {
                            noWarn = true;
                            cnt -= 1;
                        }

                        string valTypeStr = args[1];
                        RegistryValueKind valType;
                        try { valType = CodeParser.ParseRegistryValueKind(valTypeStr); }
                        catch (InvalidCommandException e) { throw new InvalidCommandException(e.Message, rawCode); }

                        switch (valType)
                        {
                            case RegistryValueKind.None:
                                {
                                    // RegWrite,HKCU,0x0,Software\PEBakery
                                    // RegWrite,HKCU,0x0,Software\PEBakery,Hello
                                    if (cnt == 3)
                                        return new CodeInfo_RegWrite(hKey, valType, args[2], null, null, null, noWarn);
                                    else if (cnt == 4)
                                        return new CodeInfo_RegWrite(hKey, valType, args[2], args[3], null, null, noWarn);
                                }
                                break;
                            case RegistryValueKind.String:
                            case RegistryValueKind.ExpandString:
                                {
                                    if (cnt == 3)
                                        return new CodeInfo_RegWrite(hKey, valType, args[2], null, null, null, noWarn);
                                    else if (cnt == 4)
                                        return new CodeInfo_RegWrite(hKey, valType, args[2], args[3], string.Empty, null, noWarn);
                                    else if (cnt == 5)
                                        return new CodeInfo_RegWrite(hKey, valType, args[2], args[3], args[4], null, noWarn);
                                }
                                break;
                            case RegistryValueKind.MultiString:
                                {                                    
                                    if (4 == cnt)
                                    { // RegWrite,HKLM,0x7,"Tmp_Software\Safer Networking Limited\Spybot - Search & Destroy 2","Download Directories" 
                                        return new CodeInfo_RegWrite(hKey, valType, args[2], args[3], null, new string[0], noWarn);
                                    }
                                    else if (5 <= cnt)
                                    { // RegWrite,HKLM,0x7,"Tmp_Software\Microsoft\Windows NT\CurrentVersion\FontLink\SystemLink","Lucida Console","MALGUN.TTF,Malgun Gothic","GULIM.TTC,Gulim","MSGOTHIC.TTC,MS UI Gothic","MINGLIU.TTC,PMingLiU","SIMSUN.TTC,SimSun"
                                        string[] valueDatas = args.Skip(4).Take(cnt - 4).ToArray();
                                        if (valueDatas.Length == 1 && valueDatas[0].Equals(string.Empty, StringComparison.Ordinal))
                                            return new CodeInfo_RegWrite(hKey, valType, args[2], args[3], null, new string[0], noWarn);
                                        else
                                            return new CodeInfo_RegWrite(hKey, valType, args[2], args[3], null, valueDatas, noWarn);
                                    }
                                }
                                break;
                            case RegistryValueKind.Binary:
                                {
                                    if (cnt == 4)
                                        return new CodeInfo_RegWrite(hKey, valType, args[2], args[3], string.Empty, null, noWarn);
                                    else if (5 == cnt)
                                        return new CodeInfo_RegWrite(hKey, valType, args[2], args[3], args[4], null, noWarn);
                                    else if (6 <= cnt)
                                    {
                                        string[] valueDatas = args.Skip(4).Take(cnt - 4).ToArray();
                                        return new CodeInfo_RegWrite(hKey, valType, args[2], args[3], null, valueDatas, noWarn);
                                    }
                                }
                                break;
                            case RegistryValueKind.DWord:
                            case RegistryValueKind.QWord:
                                {
                                    if (cnt == 5)
                                        return new CodeInfo_RegWrite(hKey, valType, args[2], args[3], args[4], null, noWarn);
                                }
                                break;
                            default:
                                throw new InvalidCommandException($"Invalid ValueType [{valType}]", rawCode);
                        }

                        throw new InvalidCommandException("Invalid RegWrite Syntax", rawCode);
                    }
                case CodeType.RegWriteLegacy:
                    { // RegWrite,<HKey>,<ValueType>,<KeyPath>,<ValueName>,<Empty | ValueData | ValueDatas>
                        const int minArgCount = 3;
                        if (CodeParser.CheckInfoArgumentCount(args, minArgCount, -1))
                            throw new InvalidCommandException($"Command [{type}] must have at least [{minArgCount}] arguments", rawCode);

                        // ML's Code : RegWrite,#5,#6,#7,#8,%_ML_T8_RegWriteBinaryBit%
                        // Because of this code, valType cannot be parsed in CodeParser

                        int cnt = args.Count;
                        bool noWarn = false;
                        if (args[cnt - 1].Equals("NOWARN", StringComparison.OrdinalIgnoreCase))
                        {
                            noWarn = true;
                            cnt -= 1;
                        }

                        string valueName = null;
                        if (4 <= cnt)
                            valueName = args[3];

                        string[] valueDatas = null;
                        if (5 <= cnt)
                            valueDatas = args.Skip(4).Take(cnt - 4).ToArray();

                        return new CodeInfo_RegWriteLegacy(args[0], args[1], args[2], valueName, valueDatas, noWarn);
                    }
                case CodeType.RegDelete:
                    { // RegDelete,<HKey>,<KeyPath>,[ValueName]
                        const int minArgCount = 2;
                        const int maxArgCount = 3;
                        if (CodeParser.CheckInfoArgumentCount(args, minArgCount, maxArgCount))
                            throw new InvalidCommandException($"Command [{type}] can have [{minArgCount}] ~ [{maxArgCount}] arguments", rawCode);

                        RegistryKey hKey = RegistryHelper.ParseStringToRegKey(args[0]);
                        string keyPath = args[1];
                        string valueName = null;
                        if (args.Count == maxArgCount)
                            valueName = args[2];

                        return new CodeInfo_RegDelete(hKey, keyPath, valueName);
                    }
                case CodeType.RegMulti:
                    { // RegMulti,<HKey>,<KeyPath>,<ValueName>,<Type>,<Arg1>,[Arg2]
                        const int minArgCount = 5;
                        const int maxArgCount = 6;
                        if (CodeParser.CheckInfoArgumentCount(args, minArgCount, maxArgCount))
                            throw new InvalidCommandException($"Command [{type}] can have [{minArgCount}] ~ [{maxArgCount}] arguments", rawCode);

                        RegistryKey hKey = RegistryHelper.ParseStringToRegKey(args[0]);
                        string keyPath = args[1];
                        string valueName = args[2];

                        string valTypeStr = args[3];
                        RegMultiType valType;
                        try { valType = CodeParser.ParseRegMultiType(valTypeStr); }
                        catch (InvalidCommandException e) { throw new InvalidCommandException(e.Message, rawCode); }

                        string arg1 = args[4];
                        string arg2 = null;
                        if (args.Count == maxArgCount)
                            arg2 = args[5];

                        return new CodeInfo_RegMulti(hKey, keyPath, valueName, valType, arg1, arg2);
                    }
                case CodeType.RegImport:
                    { // RegImport,<RegFile>
                        const int argCount = 1;
                        if (args.Count != argCount)
                            throw new InvalidCommandException($"Command [{type}] must have [{argCount}] arguments", rawCode);

                        return new CodeInfo_RegImport(args[0]);
                    }
                case CodeType.RegExport:
                    { // RegExport,<HKey>,<KeyPath>,<RegFile>
                        const int argCount = 3;
                        if (args.Count != argCount)
                            throw new InvalidCommandException($"Command [{type}] must have [{argCount}] arguments", rawCode);

                        RegistryKey hKey = RegistryHelper.ParseStringToRegKey(args[0]);

                        return new CodeInfo_RegExport(hKey, args[1], args[2]);
                    }
                #endregion
                #region 03 Text
                case CodeType.TXTAddLine:
                    { // TXTAddLine,<FileName>,<Line>,<Mode>
                        const int argCount = 3;
                        if (args.Count != argCount)
                            throw new InvalidCommandException($"Command [{type}] must have [{argCount}] arguments", rawCode);

                        string fileName = args[0];
                        string line = args[1];
                        string mode;
                        if (args[2].Equals("Prepend", StringComparison.OrdinalIgnoreCase) ||
                            args[2].Equals("Append", StringComparison.OrdinalIgnoreCase) ||
                            StringHelper.CountOccurrences(args[1], "%") % 2 == 0 ||
                            0 < StringHelper.CountOccurrences(args[1], "#"))
                            mode = args[2];
                        else
                            throw new InvalidCommandException("Mode must be one of Prepend, Append, or variable.", rawCode);

                        return new CodeInfo_TXTAddLine(fileName, line, mode);
                    }
                case CodeType.TXTReplace:
                    { // TXTReplace,<FileName>,<ToBeReplaced>,<ReplaceWith>
                        const int argCount = 3;
                        if (args.Count != argCount)
                            throw new InvalidCommandException($"Command [{type}] must have [{argCount}] arguments", rawCode);

                        return new CodeInfo_TXTReplace(args[0], args[1], args[2]);
                    }
                case CodeType.TXTDelLine:
                    { // TXTDelLine,<FileName>,<DeleteIfBeginWith>
                        const int argCount = 2;
                        if (args.Count != argCount)
                            throw new InvalidCommandException($"Command [{type}] must have [{argCount}] arguments", rawCode);

                        if (args[1].Contains("#$x"))
                            throw new InvalidCommandException($"Keyword cannot include line feed", rawCode);

                        return new CodeInfo_TXTDelLine(args[0], args[1]);
                    }
                case CodeType.TXTDelSpaces:
                    { // TXTDelSpaces,<FileName>
                        const int argCount = 1;
                        if (args.Count != argCount)
                            throw new InvalidCommandException($"Command [{type}] must have [{argCount}] arguments", rawCode);

                        return new CodeInfo_TXTDelSpaces(args[0]);
                    }
                case CodeType.TXTDelEmptyLines:
                    { // TXTDelEmptyLines,<FileName>
                        const int argCount = 1;
                        if (args.Count != argCount)
                            throw new InvalidCommandException($"Command [{type}] must have [{argCount}] arguments", rawCode);

                        return new CodeInfo_TXTDelEmptyLines(args[0]);
                    }
                #endregion
                #region 04 INI
                case CodeType.INIRead:
                    { // INIRead,<FileName>,<Section>,<Key>,<DestVar>
                        const int argCount = 4;
                        if (args.Count != argCount)
                            throw new InvalidCommandException($"Command [{type}] must have [{argCount}] arguments", rawCode);

                        string destVar = args[3];
                        if (Variables.DetermineType(destVar) == Variables.VarKeyType.None)
                            throw new InvalidCommandException($"[{destVar}] is not valid variable name", rawCode);

                        return new CodeInfo_IniRead(args[0], args[1], args[2], destVar);
                    }
                case CodeType.INIWrite:
                    { // INIWrite,<FileName>,<Section>,<Key>,<Value>
                        const int argCount = 4;
                        if (args.Count != argCount)
                            throw new InvalidCommandException($"Command [{type}] must have [{argCount}] arguments", rawCode);

                        return new CodeInfo_IniWrite(args[0], args[1], args[2], args[3]);
                    }
                case CodeType.INIDelete:
                    { // INIDelete,<FileName>,<Section>,<Key>
                        const int argCount = 3;
                        if (args.Count != argCount)
                            throw new InvalidCommandException($"Command [{type}] must have [{argCount}] arguments", rawCode);

                        return new CodeInfo_IniDelete(args[0], args[1], args[2]);
                    }
                case CodeType.INIReadSection:
                    { // INIReadSection,<FileName>,<Section>,<DestVar>
                        const int argCount = 3;
                        if (args.Count != argCount)
                            throw new InvalidCommandException($"Command [{type}] must have [{argCount}] arguments", rawCode);

                        string destVar = args[2];
                        if (Variables.DetermineType(destVar) == Variables.VarKeyType.None)
                            throw new InvalidCommandException($"[{destVar}] is not valid variable name", rawCode);

                        return new CodeInfo_IniReadSection(args[0], args[1], args[2]);
                    }
                case CodeType.INIAddSection:
                    { // INIAddSection,<FileName>,<Section>
                        const int argCount = 2;
                        if (args.Count != argCount)
                            throw new InvalidCommandException($"Command [{type}] must have [{argCount}] arguments", rawCode);

                        return new CodeInfo_IniAddSection(args[0], args[1]);
                    }
                case CodeType.INIDeleteSection:
                    { // INIDeleteSection,<FileName>,<Section>
                        const int argCount = 2;
                        if (args.Count != argCount)
                            throw new InvalidCommandException($"Command [{type}] must have [{argCount}] arguments", rawCode);

                        return new CodeInfo_IniDeleteSection(args[0], args[1]);
                    }
                case CodeType.INIWriteTextLine:
                    {  // IniWriteTextLine,<FileName>,<Section>,<Line>,[APPEND] 
                        const int minArgCount = 3;
                        const int maxArgCount = 4;
                        if (CodeParser.CheckInfoArgumentCount(args, minArgCount, maxArgCount))
                            throw new InvalidCommandException($"Command [{type}] can have [{minArgCount}] ~ [{maxArgCount}] arguments", rawCode);

                        bool append = false;
                        if (maxArgCount == args.Count)
                        {
                            if (args[3].Equals("APPEND", StringComparison.OrdinalIgnoreCase))
                                append = true;
                            else
                                throw new InvalidCommandException($"Wrong argument [{args[3]}]", rawCode);
                        }

                        return new CodeInfo_IniWriteTextLine(args[0], args[1], args[2], append);
                    }
                case CodeType.INIMerge:
                    { // INIMerge,<SrcFile>,<DestFile>
                        const int argCount = 2;
                        if (args.Count != argCount)
                            throw new InvalidCommandException($"Command [{type}] must have [{argCount}] arguments", rawCode);

                        return new CodeInfo_IniMerge(args[0], args[1]);
                    }
                #endregion
                #region 05 Archive
                case CodeType.Compress:
                    { // Compress,<Format>,<SrcPath>,<DestArchive>,[CompressLevel],[Unicode]
                        const int minArgCount = 3;
                        const int maxArgCount = 5;
                        if (CodeParser.CheckInfoArgumentCount(args, minArgCount, maxArgCount))
                            throw new InvalidCommandException($"Command [{type}] can have [{minArgCount}] ~ [{maxArgCount}] arguments", rawCode);

                        ArchiveCompressFormat format;
                        string formatStr = args[0];
                        if (formatStr.Equals("Zip", StringComparison.OrdinalIgnoreCase))
                            format = ArchiveCompressFormat.Zip;
                        else
                            throw new InvalidCommandException($"[{formatStr}] is not valid ArchiveCompressType", rawCode);

                        ArchiveHelper.CompressLevel? compLevel = null;
                        Encoding encoding = null;
                        for (int i = minArgCount; i < args.Count; i++)
                        {
                            string arg = args[i];
                            if (arg.Equals("STORE", StringComparison.OrdinalIgnoreCase))
                            {
                                if (compLevel != null)
                                    throw new InvalidCommandException($"CompressLevel cannot be duplicated", rawCode);
                                compLevel = ArchiveHelper.CompressLevel.Store;
                            }
                            else if (arg.Equals("FASTEST", StringComparison.OrdinalIgnoreCase))
                            {
                                if (compLevel != null)
                                    throw new InvalidCommandException($"CompressLevel cannot be duplicated", rawCode);
                                compLevel = ArchiveHelper.CompressLevel.Fastest;
                            }
                            else if (arg.Equals("NORMAL", StringComparison.OrdinalIgnoreCase))
                            {
                                if (compLevel != null)
                                    throw new InvalidCommandException($"CompressLevel cannot be duplicated", rawCode);
                                compLevel = ArchiveHelper.CompressLevel.Normal;
                            }
                            else if (arg.Equals("BEST", StringComparison.OrdinalIgnoreCase))
                            {
                                if (compLevel != null)
                                    throw new InvalidCommandException($"CompressLevel cannot be duplicated", rawCode);
                                compLevel = ArchiveHelper.CompressLevel.Best;
                            }
                            else if (arg.Equals("UTF8", StringComparison.OrdinalIgnoreCase))
                            {
                                if (encoding != null)
                                    throw new InvalidCommandException($"Encoding cannot be duplicated", rawCode);
                                encoding = Encoding.UTF8;
                            }
                            else if (arg.Equals("UTF16", StringComparison.OrdinalIgnoreCase))
                            {
                                if (encoding != null)
                                    throw new InvalidCommandException($"Encoding cannot be duplicated", rawCode);
                                encoding = Encoding.Unicode;
                            }
                            else if (arg.Equals("UTF16", StringComparison.OrdinalIgnoreCase) || arg.Equals("UTF16LE", StringComparison.OrdinalIgnoreCase))
                            {
                                if (encoding != null)
                                    throw new InvalidCommandException($"Encoding cannot be duplicated", rawCode);
                                encoding = Encoding.Unicode;
                            }
                            else if (arg.Equals("UTF16BE", StringComparison.OrdinalIgnoreCase))
                            {
                                if (encoding != null)
                                    throw new InvalidCommandException($"Encoding cannot be duplicated", rawCode);
                                encoding = Encoding.BigEndianUnicode;
                            }
                            else if (arg.Equals("ANSI", StringComparison.OrdinalIgnoreCase))
                            {
                                if (encoding != null)
                                    throw new InvalidCommandException($"Encoding cannot be duplicated", rawCode);
                                encoding = Encoding.Default;
                            }
                            else
                            {
                                throw new InvalidCommandException($"Invalid argument [{arg}]", rawCode);
                            }
                        }

                        return new CodeInfo_Compress(format, args[1], args[2], compLevel, encoding);
                    }
                case CodeType.Decompress:
                    { // Decompress,<SrcArchive>,<DestDir>,[Unicode]
                        const int minArgCount = 2;
                        const int maxArgCount = 3;
                        if (CodeParser.CheckInfoArgumentCount(args, minArgCount, maxArgCount))
                            throw new InvalidCommandException($"Command [{type}] can have [{minArgCount}] ~ [{maxArgCount}] arguments", rawCode);

                        Encoding encoding = null;
                        for (int i = minArgCount; i < args.Count; i++)
                        {
                            string arg = args[i];
                            if (arg.Equals("UTF8", StringComparison.OrdinalIgnoreCase))
                            {
                                if (encoding != null)
                                    throw new InvalidCommandException($"Encoding cannot be duplicated", rawCode);
                                encoding = Encoding.UTF8;
                            }
                            else if (arg.Equals("UTF16", StringComparison.OrdinalIgnoreCase))
                            {
                                if (encoding != null)
                                    throw new InvalidCommandException($"Encoding cannot be duplicated", rawCode);
                                encoding = Encoding.Unicode;
                            }
                            else if (arg.Equals("UTF16", StringComparison.OrdinalIgnoreCase) || arg.Equals("UTF16LE", StringComparison.OrdinalIgnoreCase))
                            {
                                if (encoding != null)
                                    throw new InvalidCommandException($"Encoding cannot be duplicated", rawCode);
                                encoding = Encoding.Unicode;
                            }
                            else if (arg.Equals("UTF16BE", StringComparison.OrdinalIgnoreCase))
                            {
                                if (encoding != null)
                                    throw new InvalidCommandException($"Encoding cannot be duplicated", rawCode);
                                encoding = Encoding.BigEndianUnicode;
                            }
                            else if (arg.Equals("ANSI", StringComparison.OrdinalIgnoreCase))
                            {
                                if (encoding != null)
                                    throw new InvalidCommandException($"Encoding cannot be duplicated", rawCode);
                                encoding = Encoding.ASCII;
                            }
                            else
                            {
                                throw new InvalidCommandException($"Invalid argument [{arg}]", rawCode);
                            }
                        }

                        return new CodeInfo_Decompress(args[0], args[1], encoding);
                    }
                case CodeType.Expand:
                    { // Expand,<SrcCab>,<DestDir>,[SingleFile],[PRESERVE],[NOWARN]
                        const int minArgCount = 2;
                        const int maxArgCount = 5;
                        if (CodeParser.CheckInfoArgumentCount(args, minArgCount, maxArgCount))
                            throw new InvalidCommandException($"Command [{type}] can have [{minArgCount}] ~ [{maxArgCount}] arguments", rawCode);

                        string srcCab = args[0];
                        string destDir = args[1];
                        string singleFile = null;
                        bool preserve = false;
                        bool noWarn = false;

                        if (3 <= args.Count)
                            singleFile = args[2];

                        for (int i = 3; i < args.Count; i++)
                        {
                            string arg = args[i];
                            if (arg.Equals("PRESERVE", StringComparison.OrdinalIgnoreCase))
                                preserve = true;
                            else if (arg.Equals("NOWARN", StringComparison.OrdinalIgnoreCase))
                                noWarn = true;
                            else
                                throw new InvalidCommandException($"Invalid argument [{arg}]", rawCode);
                        }

                        return new CodeInfo_Expand(srcCab, destDir, singleFile, preserve, noWarn);
                    }
                case CodeType.CopyOrExpand:
                    { // CopyOrExpand,<SrcFile>,<DestPath>,[PRESERVE],[NOWARN]
                        const int minArgCount = 2;
                        const int maxArgCount = 4;
                        if (CodeParser.CheckInfoArgumentCount(args, minArgCount, maxArgCount))
                            throw new InvalidCommandException($"Command [{type}] can have [{minArgCount}] ~ [{maxArgCount}] arguments", rawCode);

                        string srcFile = args[0];
                        string destPath = args[1];
                        bool preserve = false;
                        bool noWarn = false;

                        for (int i = 2; i < args.Count; i++)
                        {
                            string arg = args[i];
                            if (arg.Equals("PRESERVE", StringComparison.OrdinalIgnoreCase))
                                preserve = true;
                            else if (arg.Equals("NOWARN", StringComparison.OrdinalIgnoreCase))
                                noWarn = true;
                            else
                                throw new InvalidCommandException($"Invalid argument [{arg}]", rawCode);
                        }

                        return new CodeInfo_CopyOrExpand(srcFile, destPath, preserve, noWarn);
                    }
                #endregion
                #region 06 Network
                // 06 Network
                case CodeType.WebGet:
                case CodeType.WebGetIfNotExist: // Will be deprecated
                    { // WebGet,<URL>,<DestPath>,[HashType],[HashDigest]
                        const int minArgCount = 2;
                        const int maxArgCount = 5; // WB082 Spec allows args up to 5 - WebGet,<URL>,<DestPath>,[MD5_Digest],[ASK],[TIMEOUT_int]
                        if (CodeParser.CheckInfoArgumentCount(args, minArgCount, maxArgCount))
                            throw new InvalidCommandException($"Command [{type}] can have [{minArgCount}] ~ [{maxArgCount}] arguments", rawCode);

                        string url = args[0];
                        string destPath = args[1];
                        string hashType = null;
                        string hashDigest = null;

                        if (args.Count == 4)
                        {
                            if (!(args[2].Length == 32)) // If this statement follows WB082 Spec, Just ignore.
                            {
                                hashType = args[2];
                                hashDigest = args[3];
                            }
                        }

                        return new CodeInfo_WebGet(url, destPath, hashType, hashDigest);
                    }
                #endregion
                #region 07 Script
                case CodeType.ExtractFile:
                    { // ExtractFile,%ScriptFile%,<DirName>,<FileName>,<ExtractTo>
                        const int argCount = 4;
                        if (args.Count != argCount)
                            throw new InvalidCommandException($"Command [{type}] must have [{argCount}] arguments", rawCode);

                        return new CodeInfo_ExtractFile(args[0], args[1], args[2], args[3]);
                    }
                case CodeType.ExtractAndRun:
                    { // ExtractAndRun,%ScriptFile%,<DirName>,<FileName> // ,[Params] - deprecated
                        const int minArgCount = 3;
                        const int maxArgCount = 4;
                        if (CodeParser.CheckInfoArgumentCount(args, minArgCount, maxArgCount))
                            throw new InvalidCommandException($"Command [{type}] can have [{minArgCount}] ~ [{maxArgCount}] arguments", rawCode);

                        return new CodeInfo_ExtractAndRun(args[0], args[1], args[2], new string[0]);
                    }
                case CodeType.ExtractAllFiles:
                    { // ExtractAllFiles,%ScriptFile%,<DirName>,<ExtractTo>
                        const int argCount = 3;
                        if (args.Count != argCount)
                            throw new InvalidCommandException($"Command [{type}] must have [{argCount}] arguments", rawCode);

                        return new CodeInfo_ExtractAllFiles(args[0], args[1], args[2]);
                    }
                case CodeType.Encode:
                    { // Encode,%ScriptFile%,<DirName>,<FileName>
                        const int argCount = 3;
                        if (args.Count != argCount)
                            throw new InvalidCommandException($"Command [{type}] must have [{argCount}] arguments", rawCode);

                        return new CodeInfo_Encode(args[0], args[1], args[2]);
                    }
                #endregion
                #region 08 Interface
                case CodeType.Visible:
                    { // Visible,<%InterfaceKey%>,<Visiblity>
                        // [,PERMANENT] - for compability of WB082
                        const int minArgCount = 2;
                        const int maxArgCount = 3;
                        if (CodeParser.CheckInfoArgumentCount(args, minArgCount, maxArgCount))
                            throw new InvalidCommandException($"Command [{type}] can have [{minArgCount}] ~ [{maxArgCount}] arguments", rawCode);

                        string interfaceKey;
                        try
                        {
                            interfaceKey = Variables.TrimPercentMark(args[0]);
                        }
                        catch (VariableInvalidFormatException)
                        {
                            throw new InvalidCommandException("InterfaceKey must be enclosed by %", rawCode);
                        }

                        string visibility;
                        if (args[1].Equals("True", StringComparison.OrdinalIgnoreCase) ||
                            args[1].Equals("False", StringComparison.OrdinalIgnoreCase) ||
                            StringHelper.CountOccurrences(args[1], "%") % 2 == 0 ||
                            0 < StringHelper.CountOccurrences(args[1], "#"))
                            visibility = args[1];
                        else
                            throw new InvalidCommandException("Visiblity must be one of True, False, or variable key.", rawCode);

                        if (2 < args.Count)
                        {
                            if (args[2].Equals("PERMANENT", StringComparison.OrdinalIgnoreCase) == false)
                                throw new InvalidCommandException($"Invalid argument [{args[2]}]", rawCode);
                        }

                        return new CodeInfo_Visible(interfaceKey, visibility);
                    }
                case CodeType.ReadInterface:
                    { // ReadInterface,<Element>,<ScriptFile>,<Section>,<Key>,<DestVar>
                        const int minArgCount = 5;
                        const int maxArgCount = 5;
                        if (CodeParser.CheckInfoArgumentCount(args, minArgCount, maxArgCount))
                            throw new InvalidCommandException($"Command [{type}] can have [{minArgCount}] ~ [{maxArgCount}] arguments", rawCode);

                        InterfaceElement element = ParseInterfaceElement(args[0]);

                        string destVar = args[4];
                        if (Variables.DetermineType(destVar) == Variables.VarKeyType.None)
                            throw new InvalidCommandException($"[{destVar}] is not valid variable name", rawCode);

                        return new CodeInfo_ReadInterface(element, args[1], args[2], args[3], destVar);
                    }
                case CodeType.WriteInterface:
                    { // WriteInterface,<Element>,<ScriptFile>,<Section>,<Key>,<Value>
                        const int minArgCount = 5;
                        const int maxArgCount = 5;
                        if (CodeParser.CheckInfoArgumentCount(args, minArgCount, maxArgCount))
                            throw new InvalidCommandException($"Command [{type}] can have [{minArgCount}] ~ [{maxArgCount}] arguments", rawCode);

                        InterfaceElement element = ParseInterfaceElement(args[0]);

                        return new CodeInfo_WriteInterface(element, args[1], args[2], args[3], args[4]);
                    }
                case CodeType.Message:
                    { // Message,<Message>[,ICON][,TIMEOUT]
                        const int minArgCount = 1;
                        const int maxArgCount = 3;
                        if (CodeParser.CheckInfoArgumentCount(args, minArgCount, maxArgCount))
                            throw new InvalidCommandException($"Command [{type}] can have [{minArgCount}] ~ [{maxArgCount}] arguments", rawCode);

                        string message = args[0];
                        CodeMessageAction action = CodeMessageAction.None;
                        string timeout = null;

                        if (args.Count == 3)
                        {
                            if (args[1].Equals("Information", StringComparison.OrdinalIgnoreCase))
                                action = CodeMessageAction.Information;
                            else if (args[1].Equals("Confirmation", StringComparison.OrdinalIgnoreCase))
                                action = CodeMessageAction.Confirmation;
                            else if (args[1].Equals("Error", StringComparison.OrdinalIgnoreCase))
                                action = CodeMessageAction.Error;
                            else if (args[1].Equals("Warning", StringComparison.OrdinalIgnoreCase))
                                action = CodeMessageAction.Warning;
                            else
                                throw new InvalidCommandException($"Second argument [{args[1]}] must be one of \'Information\', \'Confirmation\', \'Error\' and \'Warning\'", rawCode);

                            timeout = args[2];
                        }

                        return new CodeInfo_Message(message, action, timeout);
                    }
                case CodeType.Echo:
                    { // Echo,<Message>[,WARN]
                        const int minArgCount = 1;
                        const int maxArgCount = 2;
                        if (CodeParser.CheckInfoArgumentCount(args, minArgCount, maxArgCount))
                            throw new InvalidCommandException($"Command [{type}] can have [{minArgCount}] ~ [{maxArgCount}] arguments", rawCode);

                        bool warn = false;
                        if (args.Count == maxArgCount)
                        {
                            if (args[1].Equals("WARN", StringComparison.OrdinalIgnoreCase))
                                warn = true;
                        }

                        return new CodeInfo_Echo(args[0], warn);
                    }
                case CodeType.EchoFile:
                    { // EchoFile,<SrcFile>[,WARN][,ENCODE]
                        const int minArgCount = 1;
                        const int maxArgCount = 3;
                        if (CodeParser.CheckInfoArgumentCount(args, minArgCount, maxArgCount))
                            throw new InvalidCommandException($"Command [{type}] can have [{minArgCount}] ~ [{maxArgCount}] arguments", rawCode);

                        bool warn = false;
                        bool encode = false;
                        for (int i = minArgCount; i < args.Count; i++)
                        {
                            string arg = args[i];
                            if (arg.Equals("WARN", StringComparison.OrdinalIgnoreCase))
                                warn = true;
                            else if (arg.Equals("ENCODE", StringComparison.OrdinalIgnoreCase))
                                encode = true;
                            else
                                throw new InvalidCommandException($"Invalid argument [{arg}]", rawCode);
                        }

                        return new CodeInfo_EchoFile(args[0], warn, encode);
                    }
                case CodeType.UserInput:
                    return ParseCodeInfoUserInput(rawCode, args);
                case CodeType.AddInterface:
                    { // AddInterface,<ScriptFile>,<Interface>,<Prefix>
                        const int argCount = 3;
                        if (args.Count != argCount)
                            throw new InvalidCommandException($"Command [{type}] must have [{argCount}] arguments", rawCode);

                        return new CodeInfo_AddInterface(args[0], args[1], args[2]);
                    }
                case CodeType.Retrieve:
                    { // Put Compability Shim here
                        const int argCount = 3;
                        if (args.Count != argCount)
                            throw new InvalidCommandException($"Command [{type}] must have [{argCount}] arguments", rawCode);

                        if (Variables.DetermineType(args[2]) == Variables.VarKeyType.None)
                            throw new InvalidCommandException($"[{args[2]}] is not valid variable name", rawCode);

                        if (args[0].Equals("Dir", StringComparison.OrdinalIgnoreCase))
                        { // Retrieve.Dir -> UserInput.DirPath
                            type = CodeType.UserInput;
                            args[0] = "DirPath";
                            return ParseCodeInfo(rawCode, ref type, macroType, args, addr, lineIdx);
                        }
                        else if (args[0].Equals("File", StringComparison.OrdinalIgnoreCase))
                        { // Retrieve.File -> UserInput.FilePath
                            type = CodeType.UserInput;
                            args[0] = "FilePath";
                            return ParseCodeInfo(rawCode, ref type, macroType, args, addr, lineIdx);
                        }
                        else if (args[0].Equals("FileSize", StringComparison.OrdinalIgnoreCase))
                        { // Retrieve.FileSize -> FileSize
                            type = CodeType.FileSize;
                            args.RemoveAt(0);
                            return ParseCodeInfo(rawCode, ref type, macroType, args, addr, lineIdx);
                        }
                        else if (args[0].Equals("FileVersion", StringComparison.OrdinalIgnoreCase))
                        { // Retrieve.FileVersion -> FileVersion
                            type = CodeType.FileVersion;
                            args.RemoveAt(0);
                            return ParseCodeInfo(rawCode, ref type, macroType, args, addr, lineIdx);
                        }
                        else if (args[0].Equals("FolderSize", StringComparison.OrdinalIgnoreCase))
                        { // Retrieve.FolderSize -> DirSize
                            type = CodeType.DirSize;
                            args.RemoveAt(0);
                            return ParseCodeInfo(rawCode, ref type, macroType, args, addr, lineIdx);
                        }
                        else if (args[0].Equals("MD5", StringComparison.OrdinalIgnoreCase))
                        { // Retrieve.MD5 -> Hash.MD5
                            type = CodeType.Hash;
                            return ParseCodeInfo(rawCode, ref type, macroType, args, addr, lineIdx);
                        }

                        throw new InvalidCommandException($"Invalid command [Retrieve,{args[0]}]", rawCode);
                    }
                #endregion
                #region 09 Hash
                case CodeType.Hash:
                    { // Hash,<HashType>,<FilePath>,<DestVar>
                        const int argCount = 3;
                        if (args.Count != argCount)
                            throw new InvalidCommandException($"Command [{type}] must have [{argCount}] arguments", rawCode);

                        if (Variables.DetermineType(args[2]) == Variables.VarKeyType.None)
                            throw new InvalidCommandException($"[{args[2]}] is not valid variable name", rawCode);
                        else
                            return new CodeInfo_Hash(args[0], args[1], args[2]);
                    }
                #endregion
                #region 10 String
                case CodeType.StrFormat:
                    return ParseCodeInfoStrFormat(rawCode, args);
                #endregion
                #region 11 Math
                case CodeType.Math:
                    return ParseCodeInfoMath(rawCode, args);
                #endregion
                #region 12 System
                case CodeType.System:
                    return ParseCodeInfoSystem(rawCode, args, addr, lineIdx);
                case CodeType.ShellExecute:
                case CodeType.ShellExecuteEx:
                case CodeType.ShellExecuteDelete:
                case CodeType.ShellExecuteSlow:
                    {
                        // ShellExecute,<Action>,<FilePath>[,Params][,WorkDir][,%ExitOutVar%]
                        // ShellExecuteEx,<Action>,<FilePath>[,Params][,WorkDir]
                        // ShellExecuteDelete,<Action>,<FilePath>[,Params][,WorkDir][,%ExitOutVar%]
                        // ShellExecuteSlow,<Action>,<FilePath>[,Params][,WorkDir][,%ExitOutVar%]
                        const int minArgCount = 2;
                        const int maxArgCount = 5;
                        if (CodeParser.CheckInfoArgumentCount(args, minArgCount, maxArgCount))
                            throw new InvalidCommandException($"Command [{type}] can have [{minArgCount}] ~ [{maxArgCount}] arguments", rawCode);

                        if (type == CodeType.ShellExecuteEx && args.Count == 5)
                            throw new InvalidCommandException($"Command [{type}] can have [{minArgCount}] ~ [{maxArgCount}] arguments", rawCode);

                        string parameters = null;
                        string workDir = null;
                        string exitOutVar = null;
                        switch (args.Count)
                        {
                            case 3:
                                parameters = args[2];
                                break;
                            case 4:
                                parameters = args[2];
                                workDir = args[3];
                                break;
                            case 5:
                                parameters = args[2];
                                workDir = args[3];
                                exitOutVar = args[4];
                                break;
                        }

                        return new CodeInfo_ShellExecute(args[0], args[1], parameters, workDir, exitOutVar);
                    }
                #endregion
                #region 13 WIM
                case CodeType.WimMount:
                    { // WimMount,<SrcWim>,<ImageIndex>,<MountDir>
                        const int argCount = 3;
                        if (args.Count != argCount)
                            throw new InvalidCommandException($"Command [{type}] must have [{argCount}] arguments", rawCode);

                        return new CodeInfo_WimMount(args[0], args[1], args[2]);
                    }
                case CodeType.WimUnmount:
                    { // WimUnmount,<MountDir>
                        const int argCount = 1;
                        if (args.Count != argCount)
                            throw new InvalidCommandException($"Command [{type}] must have [{argCount}] arguments", rawCode);

                        return new CodeInfo_WimUnmount(args[0]);
                    }
                #endregion
                #region 80 Branch
                case CodeType.Run:
                case CodeType.Exec:
                    { // Run,%ScriptFile%,<Section>[,PARAMS]
                        const int minArgCount = 2;
                        if (CodeParser.CheckInfoArgumentCount(args, minArgCount, -1))
                            throw new InvalidCommandException($"Command [{type}] must have at least [{minArgCount}] arguments", rawCode);

                        string scriptFile = args[0];
                        string sectionName = args[1];

                        // Get parameters 
                        List<string> parameters = new List<string>();
                        if (minArgCount < args.Count)
                            parameters.AddRange(args.Skip(minArgCount));

                        return new CodeInfo_RunExec(scriptFile, sectionName, parameters);
                    }
                case CodeType.Loop:
                    {
                        if (args.Count == 1)
                        { // Loop,BREAK
                            if (args[0].Equals("BREAK", StringComparison.OrdinalIgnoreCase))
                                return new CodeInfo_Loop(true);
                            else
                                throw new InvalidCommandException("Invalid form of Command [Loop]", rawCode);
                        }
                        else
                        { // Loop,%ScriptFile%,<Section>,<StartIndex>,<EndIndex>[,PARAMS]
                            const int minArgCount = 4;
                            if (CodeParser.CheckInfoArgumentCount(args, minArgCount, -1))
                                throw new InvalidCommandException($"Command [Loop] must have at least [{minArgCount}] arguments", rawCode);

                            // Get parameters 
                            List<string> parameters = new List<string>();
                            if (minArgCount < args.Count)
                                parameters.AddRange(args.Skip(minArgCount));

                            return new CodeInfo_Loop(args[0], args[1], args[2], args[3], parameters);
                        }
                    }
                case CodeType.If:
                    return ParseCodeInfoIf(rawCode, args, addr, lineIdx);
                case CodeType.Else:
                    return ParseCodeInfoElse(rawCode, args, addr, lineIdx);
                case CodeType.Begin:
                case CodeType.End:
                    return new CodeInfo();
                #endregion
                #region 81 Control
                case CodeType.Set:
                    { // Set,<VarName>,<VarValue>[,GLOBAL | PERMANENT]
                        const int minArgCount = 2;
                        const int maxArgCount = 3;
                        if (CodeParser.CheckInfoArgumentCount(args, minArgCount, maxArgCount))
                            throw new InvalidCommandException($"Command [{type}] can have [{minArgCount}] ~ [{maxArgCount}] arguments", rawCode);

                        string varName = args[0];
                        string varValue = args[1];
                        bool global = false;
                        bool permanent = false;

                        for (int i = minArgCount; i < args.Count; i++)
                        {
                            string arg = args[i];
                            if (arg.Equals("GLOBAL", StringComparison.OrdinalIgnoreCase))
                                global = true;
                            else if (arg.Equals("PERMANENT", StringComparison.OrdinalIgnoreCase))
                                permanent = true;
                            else
                                throw new InvalidCommandException($"Invalid argument [{arg}]", rawCode);
                        }

                        return new CodeInfo_Set(varName, varValue, global, permanent);
                    }
                case CodeType.SetMacro:
                    { // SetMacro,<MacroName>,<MacroCommand>,[GLOBAL|PERMANENT]
                        const int minArgCount = 2;
                        const int maxArgCount = 3;
                        if (CodeParser.CheckInfoArgumentCount(args, minArgCount, maxArgCount))
                            throw new InvalidCommandException($"Command [{type}] can have [{minArgCount}] ~ [{maxArgCount}] arguments", rawCode);

                        string macroName = args[0];
                        string macroCommand = args[1];
                        bool global = false;
                        bool permanent = false;

                        for (int i = minArgCount; i < args.Count; i++)
                        {
                            string arg = args[i];
                            if (arg.Equals("PERMANENT", StringComparison.OrdinalIgnoreCase))
                                permanent = true;
                            else if (arg.Equals("GLOBAL", StringComparison.OrdinalIgnoreCase))
                                global = true;
                            else
                                throw new InvalidCommandException($"Invalid argument [{arg}]", rawCode);
                        }

                        return new CodeInfo_SetMacro(macroName, macroCommand, global, permanent);
                    }
                case CodeType.AddVariables:
                    { // AddVariables,%ScriptFile%,<Section>[,GLOBAL]
                        const int minArgCount = 2;
                        const int maxArgCount = 3;
                        if (CodeParser.CheckInfoArgumentCount(args, minArgCount, maxArgCount))
                            throw new InvalidCommandException($"Command [{type}] can have [{minArgCount}] ~ [{maxArgCount}] arguments", rawCode);

                        string varName = args[0];
                        string varValue = args[1];
                        bool global = false;

                        for (int i = minArgCount; i < args.Count; i++)
                        {
                            string arg = args[i];
                            if (arg.Equals("GLOBAL", StringComparison.OrdinalIgnoreCase))
                                global = true;
                            else
                                throw new InvalidCommandException($"Invalid argument [{arg}]", rawCode);
                        }

                        return new CodeInfo_AddVariables(varName, varValue, global);
                    }
                case CodeType.Exit:
                    { // Exit,[Message],[NOWARN]
                        const int minArgCount = 0;
                        const int maxArgCount = 2;
                        if (CodeParser.CheckInfoArgumentCount(args, minArgCount, maxArgCount))
                            throw new InvalidCommandException($"Command [{type}] can have [{minArgCount}] ~ [{maxArgCount}] arguments", rawCode);

                        string msg = string.Empty;
                        if (0 < args.Count)
                            msg = args[0];

                        bool noWarn = false;
                        if (1 < args.Count)
                        {
                            if (args[1].Equals("NOWARN", StringComparison.OrdinalIgnoreCase))
                                noWarn = true;
                        }

                        return new CodeInfo_Exit(msg, noWarn);
                    }
                case CodeType.Halt:
                    { // Halt,<Message>
                        const int minArgCount = 0;
                        const int maxArgCount = 1;
                        if (CodeParser.CheckInfoArgumentCount(args, minArgCount, maxArgCount))
                            throw new InvalidCommandException($"Command [{type}] can have [{minArgCount}] ~ [{maxArgCount}] arguments", rawCode);

                        string message = string.Empty;
                        if (1 <= args.Count)
                            message = args[0];
                        return new CodeInfo_Halt(message);
                    }
                case CodeType.Wait:
                    { // Wait,<Second>
                        const int argCount = 1;
                        if (args.Count != argCount)
                            throw new InvalidCommandException($"Command [{type}] must have [{argCount}] arguments", rawCode);

                        return new CodeInfo_Wait(args[0]);
                    }
                case CodeType.Beep:
                    { // Beep,<Type>
                        const int argCount = 1;
                        if (args.Count != argCount)
                            throw new InvalidCommandException($"Command [{type}] must have [{argCount}] arguments", rawCode);

                        string beepTypeStr = args[0];
                        if (!Enum.TryParse(beepTypeStr, true, out BeepType beepType))
                            throw new InvalidCommandException($"Invalid BeepType [{beepTypeStr}]");
                        if (Enum.IsDefined(typeof(BeepType), beepType) == false)
                            throw new InvalidCommandException($"Invalid BeepType [{beepTypeStr}]");

                        return new CodeInfo_Beep(beepType);
                    }
                case CodeType.GetParam:
                    { // GetParam,<Index>,<DestVar>
                        const int argCount = 2;
                        if (args.Count != argCount)
                            throw new InvalidCommandException($"Command [{type}] must have [{argCount}] arguments", rawCode);

                        Variables.VarKeyType varKeyType = Variables.DetermineType(args[1]);
                        switch (varKeyType)
                        {
                            case Variables.VarKeyType.Variable:
                                break;
                            case Variables.VarKeyType.SectionParams:
                                throw new InvalidCommandException($"Section parameter [{args[1]}] cannot be used in GetParam", rawCode);
                            default:
                                throw new InvalidCommandException($"[{args[1]}] is not a valid variable name", rawCode);
                        }

                        return new CodeInfo_GetParam(args[0], args[1]);
                    }
                case CodeType.PackParam:
                    { // PackParam,<StartIndex>,<DestVar>,[VarCount]
                        const int minArgCount = 2;
                        const int maxArgCount = 3;
                        if (CodeParser.CheckInfoArgumentCount(args, minArgCount, maxArgCount))
                            throw new InvalidCommandException($"Command [{type}] can have [{minArgCount}] ~ [{maxArgCount}] arguments", rawCode);

                        Variables.VarKeyType varKeyType = Variables.DetermineType(args[1]);
                        switch (varKeyType)
                        {
                            case Variables.VarKeyType.Variable:
                                break;
                            case Variables.VarKeyType.SectionParams:
                                throw new InvalidCommandException($"Section parameter [{args[1]}] cannot be used in GetParam", rawCode);
                            default:
                                throw new InvalidCommandException($"[{args[1]}] is not a valid variable name", rawCode);
                        }

                        string varCount = null;
                        if (args.Count == 3)
                        {
                            varKeyType = Variables.DetermineType(args[2]);
                            switch (varKeyType)
                            {
                                case Variables.VarKeyType.Variable:
                                    varCount = args[2];
                                    break;
                                case Variables.VarKeyType.SectionParams:
                                    throw new InvalidCommandException($"Section parameter [{args[2]}] cannot be used in GetParam", rawCode);
                                default:
                                    throw new InvalidCommandException($"[{args[2]}] is not a valid variable name", rawCode);
                            }
                        }

                        return new CodeInfo_PackParam(args[0], args[1], varCount);
                    }
                #endregion
                #region 99 External Macro
                case CodeType.Macro:
                    return new CodeInfo_Macro(macroType, args);
                #endregion
                #region Error
                default: // Error
                    throw new InternalParserException($"Wrong CodeType [{type}]");
                    #endregion
            }
        }

        /// <summary>
        /// Check CodeCommand's argument count
        /// </summary>
        /// <param name="op"></param>
        /// <param name="min"></param>
        /// <param name="max">-1 if unlimited argument</param>
        /// <returns>Return true if invalid</returns>
        public static bool CheckInfoArgumentCount(List<string> op, int min, int max)
        {
            if (max == -1)
            { // Unlimited argument count
                if (op.Count < min)
                    return true;
                else
                    return false;
            }
            else
            {
                if (op.Count < min || max < op.Count)
                    return true;
                else
                    return false;
            }

        }
        #endregion

        #region ParseRegValueType, ParseRegMultiType
        public static RegistryValueKind ParseRegistryValueKind(string typeStr)
        {
            // typeStr must be valid number
            if (NumberHelper.ParseInt32(typeStr, out int typeInt) == false)
                throw new InvalidCommandException($"[{typeStr}] is not valid number");

            switch (typeInt)
            {
                case 0:
                    return RegistryValueKind.None;
                case 1:
                    return RegistryValueKind.String;
                case 2:
                    return RegistryValueKind.ExpandString;
                case 3:
                    return RegistryValueKind.Binary;
                case 4:
                    return RegistryValueKind.DWord;
                case 7:
                    return RegistryValueKind.MultiString;
                case 11:
                    return RegistryValueKind.QWord;
                default:
                    throw new InvalidCommandException("Invalid UICommand type");
            }
        }

        public static RegMultiType ParseRegMultiType(string typeStr)
        {
            // There must be no number in typeStr
            if (!Regex.IsMatch(typeStr, @"^[A-Za-z_]+$", RegexOptions.Compiled))
                throw new InvalidCommandException($"Wrong CodeType [{typeStr}], Only alphabet and underscore can be used as opcode");

            bool invalid = false;
            if (Enum.TryParse(typeStr, true, out RegMultiType type) == false)
                invalid = true;
            if (Enum.IsDefined(typeof(RegMultiType), type) == false)
                invalid = true;

            if (invalid)
                throw new InvalidCommandException($"Invalid RegMultiType [{typeStr}]");

            return type;
        }
        #endregion

        #region ParseInterfaceElement
        public static InterfaceElement ParseInterfaceElement(string str)
        {
            if (!Regex.IsMatch(str, @"^[A-Za-z_]+$", RegexOptions.Compiled))
                throw new InvalidCommandException($"Wrong CodeType [{str}], Only alphabet and underscore can be used as opcode");

            bool invalid = false;
            if (!Enum.TryParse(str, true, out InterfaceElement e))
                invalid = true;
            if (!Enum.IsDefined(typeof(InterfaceElement), e))
                invalid = true;

            if (invalid)
                throw new InvalidCommandException($"Invalid InterfaceElement [{str}]");

            return e;
        }
        #endregion

        #region ParseCodeInfoUserInput, ParseUserInputType
        public static CodeInfo_UserInput ParseCodeInfoUserInput(string rawCode, List<string> args)
        {
            const int minArgCount = 3;
            if (CodeParser.CheckInfoArgumentCount(args, minArgCount, -1))
                throw new InvalidCommandException($"Command [StrFormat] must have at least [{minArgCount}] arguments", rawCode);

            UserInputType type = ParseUserInputType(args[0]);
            UserInputInfo info;

            // Remove UserInputType
            args.RemoveAt(0);

            switch (type)
            {
                case UserInputType.DirPath:
                case UserInputType.FilePath:
                    {
                        // UserInput,DirPath,<Path>,<DestVar>
                        // UserInput,FilePath,<Path>,<DestVar>
                        const int argCount = 2;
                        if (args.Count != argCount)
                            throw new InvalidCommandException($"Command [StrFormat,{type}] must have [{argCount}] arguments", rawCode);

                        if (Variables.DetermineType(args[1]) == Variables.VarKeyType.None)
                            throw new InvalidCommandException($"[{args[1]}] is not valid variable name", rawCode);
                        else
                            info = new UserInputInfo_DirFile(args[0], args[1]);
                    }
                    break;
                default: // Error
                    throw new InternalParserException($"Wrong StrFormatType [{type}]");
            }

            return new CodeInfo_UserInput(type, info);
        }

        public static UserInputType ParseUserInputType(string typeStr)
        {
            // There must be no number in typeStr
            if (!Regex.IsMatch(typeStr, @"^[A-Za-z_]+$", RegexOptions.Compiled))
                throw new InvalidCommandException($"Wrong CodeType [{typeStr}], Only alphabet and underscore can be used as opcode");

            bool invalid = false;
            if (Enum.TryParse(typeStr, true, out UserInputType type) == false)
                invalid = true;
            if (Enum.IsDefined(typeof(UserInputType), type) == false)
                invalid = true;

            if (invalid)
                throw new InvalidCommandException($"Invalid UserInputType [{typeStr}]");

            return type;
        }
        #endregion

        #region ParseCodeInfoStrFormat, ParseStrFormatType
        public static CodeInfo_StrFormat ParseCodeInfoStrFormat(string rawCode, List<string> args)
        {
            if (CodeParser.CheckInfoArgumentCount(args, 2, -1))
                throw new InvalidCommandException("Command [StrFormat] must have at least [2] arguments", rawCode);

            StrFormatType type = ParseStrFormatType(args[0]);
            StrFormatInfo info;

            // Remove StrFormatType
            args.RemoveAt(0);

            switch (type)
            {
                case StrFormatType.Bytes:
                case StrFormatType.IntToBytes:
                    {
                        // StrFormat,IntToBytes,<Integer>,<DestVar>
                        // StrFormat,IntToBytes,<SrcDestVar>

                        const int minArgCount = 1;
                        const int maxArgCount = 2;
                        if (CodeParser.CheckInfoArgumentCount(args, minArgCount, maxArgCount))
                            throw new InvalidCommandException($"Command [StrFormat,{type}] can have [{minArgCount}] ~ [{maxArgCount}] arguments", rawCode);

                        string destVar = args[0];
                        if (args.Count == 2)
                            destVar = args[1];

                        if (Variables.DetermineType(destVar) == Variables.VarKeyType.None)
                            throw new InvalidCommandException($"[{destVar}] is not valid variable name", rawCode);

                        info = new StrFormatInfo_IntToBytes(args[0], destVar);
                    }
                    break;
                case StrFormatType.BytesToInt:
                    { // StrFormat,BytesToInt,<Bytes>,<DestVar>
                        const int argCount = 2;
                        if (args.Count != argCount)
                            throw new InvalidCommandException($"Command [StrFormat,{type}] must have [{argCount}] arguments", rawCode);

                        if (Variables.DetermineType(args[1]) == Variables.VarKeyType.None)
                            throw new InvalidCommandException($"[{args[1]}] is not valid variable name", rawCode);
                        else
                            info = new StrFormatInfo_BytesToInt(args[0], args[1]);
                    }
                    break;
                case StrFormatType.Hex:
                    { // StrFormat,Hex,<Integer>,<DestVar>
                        const int argCount = 2;
                        if (args.Count != argCount)
                            throw new InvalidCommandException($"Command [StrFormat,{type}] must have [{argCount}] arguments", rawCode);

                        if (Variables.DetermineType(args[1]) == Variables.VarKeyType.None)
                            throw new InvalidCommandException($"[{args[1]}] is not valid variable name", rawCode);

                        info = new StrFormatInfo_Hex(args[0], args[1]);
                    }
                    break;
                case StrFormatType.Ceil:
                case StrFormatType.Floor:
                case StrFormatType.Round:
                    {
                        // StrFormat,Ceil,<SizeVar>,<CeilTo>
                        // StrFormat,Floor,<SizeVar>,<FloorTo>
                        // StrFormat,Round,<SizeVar>,<RoundTo>

                        const int argCount = 2;
                        if (args.Count != argCount)
                            throw new InvalidCommandException($"Command [StrFormat,{type}] must have [{argCount}] arguments", rawCode);

                        if (Variables.DetermineType(args[0]) == Variables.VarKeyType.None)
                            throw new InvalidCommandException($"[{args[0]}] is not valid variable name", rawCode);
                        else
                            info = new StrFormatInfo_CeilFloorRound(args[0], args[1]);
                    }
                    break;
                case StrFormatType.Date:
                    { // StrFormat,Date,<DestVar>,<FormatString>
                        const int argCount = 2;
                        if (args.Count != argCount)
                            throw new InvalidCommandException($"Command [StrFormat,{type}] must have [{argCount}] arguments", rawCode);

                        string destVar = args[0];
                        if (Variables.DetermineType(destVar) == Variables.VarKeyType.None)
                            throw new InvalidCommandException($"[{destVar}] is not valid variable name", rawCode);

                        // Convert WB Date Format String to .Net Date Format String
                        string formatStr = StrFormat_Date_FormatString(args[1]);
                        //string formatStr = args[1];
                        if (formatStr == null)
                            throw new InvalidCommandException($"Invalid date format string [{args[1]}]", rawCode);

                        info = new StrFormatInfo_Date(destVar, formatStr);
                    }
                    break;
                case StrFormatType.FileName:
                case StrFormatType.DirPath:
                case StrFormatType.Path:
                case StrFormatType.Ext:
                    {
                        // StrFormat,FileName,<FilePath>,<DestVar>
                        // StrFormat,DirPath,<FilePath>,<DestVar> -- Same with StrFormat,Path
                        // StrFormat,Ext,<FilePath>,<DestVar>

                        const int argCount = 2;
                        if (args.Count != argCount)
                            throw new InvalidCommandException($"Command [StrFormat,{type}] must have [{argCount}] arguments", rawCode);

                        string destVar = args[1];
                        if (Variables.DetermineType(destVar) == Variables.VarKeyType.None)
                            throw new InvalidCommandException($"[{destVar}] is not valid variable name", rawCode);

                        info = new StrFormatInfo_Path(args[0], destVar);
                    }
                    break;
                case StrFormatType.PathCombine:
                    { // StrFormat,PathCombine,<DirPath>,<FileName>,<DestVar>
                        const int argCount = 3;
                        if (args.Count != argCount)
                            throw new InvalidCommandException($"Command [StrFormat,{type}] must have [{argCount}] arguments", rawCode);

                        string destVar = args[2];
                        if (Variables.DetermineType(destVar) == Variables.VarKeyType.None)
                            throw new InvalidCommandException($"[{destVar}] is not valid variable name", rawCode);

                        info = new StrFormatInfo_PathCombine(args[0], args[1], destVar);
                    }
                    break;
                case StrFormatType.Inc:
                case StrFormatType.Dec:
                case StrFormatType.Mult:
                case StrFormatType.Div:
                    {
                        // StrFormat,Inc,<DestVar>,<Integer>
                        // StrFormat,Dec,<DestVar>,<Integer>
                        // StrFormat,Mult,<DestVar>,<Integer>
                        // StrFormat,Div,<DestVar>,<Integer>

                        const int argCount = 2;
                        if (args.Count != argCount)
                            throw new InvalidCommandException($"Command [StrFormat,{type}] must have [{argCount}] arguments", rawCode);

                        if (Variables.DetermineType(args[0]) == Variables.VarKeyType.None)
                            throw new InvalidCommandException($"[{args[0]}] is not valid variable name", rawCode);
                        else
                            info = new StrFormatInfo_Arithmetic(args[0], args[1]);
                    }
                    break;
                case StrFormatType.Left:
                case StrFormatType.Right:
                    {
                        // StrFormat,Left,<SrcString>,<Integer>,<DestVar>
                        // StrFormat,Right,<SrcString>,<Integer>,<DestVar>

                        const int argCount = 3;
                        if (args.Count != argCount)
                            throw new InvalidCommandException($"Command [StrFormat,{type}] must have [{argCount}] arguments", rawCode);

                        if (Variables.DetermineType(args[2]) == Variables.VarKeyType.None)
                            throw new InvalidCommandException($"[{args[2]}] is not valid variable name", rawCode);

                        info = new StrFormatInfo_LeftRight(args[0], args[1], args[2]);
                    }
                    break;
                case StrFormatType.SubStr:
                    { // StrFormat,SubStr,<SrcStr>,<StartPos>,<Length>,<DestVar>
                        const int argCount = 4;
                        if (args.Count != argCount)
                            throw new InvalidCommandException($"Command [StrFormat,{type}] must have [{argCount}] arguments", rawCode);

                        if (Variables.DetermineType(args[3]) == Variables.VarKeyType.None)
                            throw new InvalidCommandException($"[{args[3]}] is not valid variable name", rawCode);

                        info = new StrFormatInfo_SubStr(args[0], args[1], args[2], args[3]);
                    }
                    break;
                case StrFormatType.Len:
                    { // StrFormat,Len,<SrcStr>,<DestVar>
                        const int argCount = 2;
                        if (args.Count != argCount)
                            throw new InvalidCommandException($"Command [StrFormat,{type}] must have [{argCount}] arguments", rawCode);

                        if (Variables.DetermineType(args[1]) == Variables.VarKeyType.None)
                            throw new InvalidCommandException($"[{args[1]}] is not valid variable name", rawCode);

                        info = new StrFormatInfo_Len(args[0], args[1]);
                    }
                    break;
                case StrFormatType.LTrim:
                case StrFormatType.RTrim:
                case StrFormatType.CTrim:
                    {
                        // StrFormat,LTrim,<SrcString>,<Integer>,<DestVar>
                        // StrFormat,RTrim,<SrcString>,<Integer>,<DestVar>
                        // StrFormat,CTrim,<SrcString>,<Chars>,<DestVar>

                        const int argCount = 3;
                        if (args.Count != argCount)
                            throw new InvalidCommandException($"Command [StrFormat,{type}] must have [{argCount}] arguments", rawCode);

                        if (Variables.DetermineType(args[2]) == Variables.VarKeyType.None)
                            throw new InvalidCommandException($"[{args[2]}] is not valid variable name", rawCode);

                        info = new StrFormatInfo_Trim(args[0], args[1], args[2]);
                    }
                    break;
                case StrFormatType.NTrim:
                    { // StrFormat,NTrim,<SrcString>,<DestVar>
                        const int argCount = 2;
                        if (args.Count != argCount)
                            throw new InvalidCommandException($"Command [StrFormat,{type}] must have [{argCount}] arguments", rawCode);

                        if (Variables.DetermineType(args[1]) == Variables.VarKeyType.None)
                            throw new InvalidCommandException($"[{args[1]}] is not valid variable name", rawCode);

                        info = new StrFormatInfo_NTrim(args[0], args[1]);
                    }
                    break;
                case StrFormatType.UCase:
                case StrFormatType.LCase:
                    {
                        // StrFormat,UCase,<SrcString>,<DestVar>
                        // StrFormat,LCase,<SrcString>,<DestVar>

                        const int argCount = 2;
                        if (args.Count != argCount)
                            throw new InvalidCommandException($"Command [StrFormat,{type}] must have [{argCount}] arguments", rawCode);

                        if (Variables.DetermineType(args[1]) == Variables.VarKeyType.None)
                            throw new InvalidCommandException($"[{args[1]}] is not valid variable name", rawCode);

                        info = new StrFormatInfo_ULCase(args[0], args[1]);
                    }
                    break;
                case StrFormatType.Pos:
                case StrFormatType.PosX:
                    { // StrFormat,Pos,<SrcString>,<SubString>,<DestVar>
                        const int argCount = 3;
                        if (args.Count != argCount)
                            throw new InvalidCommandException($"Command [StrFormat,{type}] must have [{argCount}] arguments", rawCode);

                        if (Variables.DetermineType(args[2]) == Variables.VarKeyType.None)
                            throw new InvalidCommandException($"[{args[2]}] is not valid variable name", rawCode);

                        info = new StrFormatInfo_Pos(args[0], args[1], args[2]);
                    }
                    break;
                case StrFormatType.Replace:
                case StrFormatType.ReplaceX:
                    {
                        // StrFormat,Replace,<SrcString>,<ToBeReplaced>,<ReplaceWith>,<DestVar>
                        // StrFormat,ReplaceX,<SrcString>,<ToBeReplaced>,<ReplaceWith>,<DestVar>

                        const int argCount = 4;
                        if (args.Count != argCount)
                            throw new InvalidCommandException($"Command [StrFormat,{type}] must have [{argCount}] arguments", rawCode);

                        if (Variables.DetermineType(args[3]) == Variables.VarKeyType.None)
                            throw new InvalidCommandException($"[{args[3]}] is not valid variable name", rawCode);
                        else
                            info = new StrFormatInfo_Replace(args[0], args[1], args[2], args[3]);
                    }
                    break;
                case StrFormatType.ShortPath:
                case StrFormatType.LongPath:
                    {
                        // StrFormat,ShortPath,<SrcString>,<DestVar>
                        // StrFormat,LongPath,<SrcString>,<DestVar>

                        const int argCount = 2;
                        if (args.Count != argCount)
                            throw new InvalidCommandException($"Command [StrFormat,{type}] must have [{argCount}] arguments", rawCode);

                        if (Variables.DetermineType(args[1]) == Variables.VarKeyType.None)
                            throw new InvalidCommandException($"[{args[1]}] is not valid variable name", rawCode);

                        info = new StrFormatInfo_ShortLongPath(args[0], args[1]);
                    }
                    break;
                case StrFormatType.Split:
                    { // StrFormat,Split,<SrcString>,<Delimeter>,<Index>,<DestVar>
                        const int argCount = 4;
                        if (args.Count != argCount)
                            throw new InvalidCommandException($"Command [StrFormat,{type}] must have [{argCount}] arguments", rawCode);

                        if (Variables.DetermineType(args[3]) == Variables.VarKeyType.None)
                            throw new InvalidCommandException($"[{args[3]}] is not valid variable name", rawCode);

                        info = new StrFormatInfo_Split(args[0], args[1], args[2], args[3]);
                    }
                    break;
                // Error
                default:
                    throw new InternalParserException($"Wrong StrFormatType [{type}]");
            }

            return new CodeInfo_StrFormat(type, info);
        }

        public static StrFormatType ParseStrFormatType(string typeStr)
        {
            // There must be no number in typeStr
            if (!Regex.IsMatch(typeStr, @"^[A-Za-z_]+$", RegexOptions.Compiled))
                throw new InvalidCommandException($"Wrong CodeType [{typeStr}], Only alphabet and underscore can be used as opcode");

            bool invalid = false;
            if (Enum.TryParse(typeStr, true, out StrFormatType type) == false)
                invalid = true;
            if (Enum.IsDefined(typeof(StrFormatType), type) == false)
                invalid = true;

            if (invalid)
                throw new InvalidCommandException($"Invalid StrFormatType [{typeStr}]");

            return type;
        }

        private static readonly Dictionary<string, string> DateFormatStringMap = new Dictionary<string, string>(StringComparer.Ordinal)
        {
            // Year
            [@"yyyy"] = @"yyyy",
            [@"yy"] = @"yy",
            // Month
            [@"mmmm"] = @"MMMM",
            [@"mmm"] = @"MMM",
            [@"mm"] = @"MM",
            [@"m"] = @"M",
            // Date
            [@"dddd"] = @"dddd",
            [@"ddd"] = @"ddd",
            [@"dd"] = @"dd",
            [@"d"] = @"d",
            // Hour
            [@"hh"] = @"HH",
            [@"h"] = @"H",
            // Minute
            [@"nn"] = @"mm",
            [@"n"] = @"m",
            // Second
            [@"ss"] = @"ss",
            [@"s"] = @"s",
            // Millisecond
            [@"zzz"] = @"fff",
            // AM/PM
<<<<<<< HEAD
            [@"AM/PM"] = @"tt", 
            [@"am/pm"] = @"tt", // C# only supports uppercase AM/PM in CultureInfo.InvariantCulture
        };

        // Year, Month, Date, Hour, Minute, Second, Millisecond, AM, PM
        private static readonly char[] FormatStringAllowedChars = new char[] { 'y', 'm', 'd', 'h', 'n', 's', 'z', 'a', 'p', };
=======
            [@"tt"] = @"tt",
        };

        // Year, Month, Date, Hour, Minute, Second, Millisecond, AM/PM
        private static readonly char[] FormatStringAllowedChars = new char[] { 'y', 'm', 'd', 'h', 'n', 's', 't', 'z', };
>>>>>>> 480a1998
        
        private static string StrFormat_Date_FormatString(string str)
        {
            // dd-mmm-yyyy-hh.nn
            // 02-11-2017-13.49

            // Check if there are only characters which are allowed
            string wbFormatStr = str.ToLower();
            foreach (char ch in wbFormatStr)
            {
                if ('a' <= ch && ch <= 'z')
                {
                    if (!FormatStringAllowedChars.Contains(ch))
                        return null;
                }
            }

            // Dictionary<string, bool> matched = new Dictionary<string, bool>(StringComparer.Ordinal);
            // foreach (var kv in DateFormatStringMap)
            //    matched[kv.Key] = false;

            Dictionary<string, string>[] partialMaps = new Dictionary<string, string>[5];
            for (int i = 0; i < 5; i++)
                partialMaps[i] = DateFormatStringMap.Where(kv => kv.Key.Length == i + 1).ToDictionary(kv => kv.Key, kv => kv.Value);

            int idx = 0;
            bool processed = false;
            StringBuilder b = new StringBuilder();
            while (idx < wbFormatStr.Length)
            {
                for (int i = 5; 1 <= i; i--)
                {
                    processed = false;
                    if (idx + i <= wbFormatStr.Length)
                    {
                        string token = wbFormatStr.Substring(idx, i);
                        // foreach (var kv in partialMaps[i - 1].Where(x => matched[x.Key] == false))
                        foreach (var kv in partialMaps[i - 1])
                        {
                            if (token.Equals(kv.Key, StringComparison.OrdinalIgnoreCase))
                            {
                                b.Append(kv.Value);
                                processed = true;

                                /*
                                // Ex) yyyy matched -> set matched["yy"] to true along with matched["yyyy"]
                                //     But in case of ddd (Mon), it can be used with dd (12).
                                string[] keys = matched.Where(x => x.Key[0] == kv.Key[0]).Select(x => x.Key).ToArray();
                                foreach (var key in keys)
<<<<<<< HEAD
                                    matched[key] = true;
                                */
=======
                                    matched[key] = false; // Changed to false because it otherwise it breaks formats such as dddd, MMMM dd, yyyy (Monday, January 22, 2018)
>>>>>>> 480a1998

                                idx += i;
                                break;
                            }
                        }
                    }

                    if (processed)
                        break;
                }

                if (processed == false && idx < wbFormatStr.Length)
                {
                    char ch = wbFormatStr[idx];
                    if ('a' <= ch && ch <= 'z') // Error
                        return null;

                    // Only if token is not alphabet
                    b.Append(ch);
                    idx += 1;
                }
            }

            return b.ToString();
        }
        #endregion

        #region ParseCodeInfoMath, ParseMathType
        public static CodeInfo_Math ParseCodeInfoMath(string rawCode, List<string> args)
        {
            MathType type = ParseMathType(args[0]);
            MathInfo info;

            // Remove MathType
            args.RemoveAt(0);

            switch (type)
            {
                case MathType.Add:
                case MathType.Sub:
                case MathType.Mul:
                case MathType.Div:
                    {
                        // Math,Add,<DestVar>,<Src1>,<Src2>
                        // Math,Sub,<DestVar>,<Src1>,<Src2>
                        // Math,Mul,<DestVar>,<Src1>,<Src2>
                        // Math,Div,<DestVar>,<Src1>,<Src2>

                        const int argCount = 3;
                        if (args.Count != argCount)
                            throw new InvalidCommandException($"Command [StrFormat,{type}] must have [{argCount}] arguments", rawCode);

                        // Check DestVar
                        if (Variables.DetermineType(args[0]) == Variables.VarKeyType.None)
                            throw new InvalidCommandException($"[{args[0]}] is not valid variable name", rawCode);

                        info = new MathInfo_Arithmetic(args[0], args[1], args[2]);
                    }
                    break;
                case MathType.IntDiv:
                    { // Math,IntDiv,<QuotientVar>,<RemainderVar>,<Src1>,<Src2>
                        const int argCount = 4;
                        if (args.Count != argCount)
                            throw new InvalidCommandException($"Command [StrFormat,{type}] must have [{argCount}] arguments", rawCode);
                        
                        // Check DestVar
                        if (Variables.DetermineType(args[0]) == Variables.VarKeyType.None)
                            throw new InvalidCommandException($"[{args[0]}] is not valid variable name", rawCode);
                        if (Variables.DetermineType(args[1]) == Variables.VarKeyType.None)
                            throw new InvalidCommandException($"[{args[1]}] is not valid variable name", rawCode);

                        info = new MathInfo_IntDiv(args[0], args[1], args[2], args[3]);
                    }
                    break;
                case MathType.Neg:
                    { // Math,Neg,<DestVar>,<Src>
                        const int argCount = 2;
                        if (args.Count != argCount)
                            throw new InvalidCommandException($"Command [StrFormat,{type}] must have [{argCount}] arguments", rawCode);

                        // Check DestVar
                        if (Variables.DetermineType(args[0]) == Variables.VarKeyType.None)
                            throw new InvalidCommandException($"[{args[0]}] is not valid variable name", rawCode);

                        info = new MathInfo_Neg(args[0], args[1]);
                    }
                    break;
                case MathType.ToSign:
                case MathType.ToUnsign:
                    {
                        // Math,ToSign,<DestVar>,<Src>,[8|16|32|64]
                        // Math,ToUnsign,<DestVar>,<Src>,[8|16|32|64]

                        const int minArgCount = 2;
                        const int maxArgCount = 3;
                        if (CodeParser.CheckInfoArgumentCount(args, minArgCount, maxArgCount))
                            throw new InvalidCommandException($"Command [{type}] can have [{minArgCount}] ~ [{maxArgCount}] arguments", rawCode);

                        // Check DestVar
                        if (Variables.DetermineType(args[0]) == Variables.VarKeyType.None)
                            throw new InvalidCommandException($"[{args[0]}] is not valid variable name", rawCode);

                        uint size = 32;
                        if (args.Count == maxArgCount)
                        {
                            string sizeStr = args[maxArgCount - 1];
                            if (sizeStr.Equals("8", StringComparison.Ordinal))
                                size = 8;
                            else if (sizeStr.Equals("16", StringComparison.Ordinal))
                                size = 16;
                            else if (sizeStr.Equals("32", StringComparison.Ordinal))
                                size = 32;
                            else if (sizeStr.Equals("64", StringComparison.Ordinal))
                                size = 64;
                            else
                                throw new InvalidCommandException($"Size must be one of [8, 16, 32, 64]", rawCode);
                        }

                        info = new MathInfo_IntegerSignedness(args[0], args[1], size);
                    }
                    break;
                case MathType.BoolAnd:
                case MathType.BoolOr:
                case MathType.BoolXor:
                    {
                        // Math,BoolAnd,<DestVar>,<Src1>,<Src2>
                        // Math,BoolOr,<DestVar>,<Src1>,<Src2>
                        // Math,BoolXor,<DestVar>,<Src1>,<Src2>

                        const int argCount = 3;
                        if (args.Count != argCount)
                            throw new InvalidCommandException($"Command [StrFormat,{type}] must have [{argCount}] arguments", rawCode);

                        // Check DestVar
                        if (Variables.DetermineType(args[0]) == Variables.VarKeyType.None)
                            throw new InvalidCommandException($"[{args[0]}] is not valid variable name", rawCode);

                        info = new MathInfo_BoolLogicOper(args[0], args[1], args[2]);
                    }
                    break;
                case MathType.BoolNot:
                    { // Math,BoolNot,<DestVar>,<Src>
                        const int argCount = 2;
                        if (args.Count != argCount)
                            throw new InvalidCommandException($"Command [StrFormat,{type}] must have [{argCount}] arguments", rawCode);

                        // Check DestVar
                        if (Variables.DetermineType(args[0]) == Variables.VarKeyType.None)
                            throw new InvalidCommandException($"[{args[0]}] is not valid variable name", rawCode);

                        info = new MathInfo_BoolNot(args[0], args[1]);
                    }
                    break;
                case MathType.BitAnd:
                case MathType.BitOr:
                case MathType.BitXor:
                    {
                        // Math,BitAnd,<DestVar>,<Src1>,<Src2>
                        // Math,BitOr,<DestVar>,<Src1>,<Src2>
                        // Math,BitXor,<DestVar>,<Src1>,<Src2>

                        const int argCount = 3;
                        if (args.Count != argCount)
                            throw new InvalidCommandException($"Command [StrFormat,{type}] must have [{argCount}] arguments", rawCode);

                        // Check DestVar
                        if (Variables.DetermineType(args[0]) == Variables.VarKeyType.None)
                            throw new InvalidCommandException($"[{args[0]}] is not valid variable name", rawCode);

                        info = new MathInfo_BitLogicOper(args[0], args[1], args[2]);
                    }
                    break;
                case MathType.BitNot:
                    {  // Math,BitNot,<DestVar>,<Src>,[8|16|32|64]
                        const int minArgCount = 2;
                        const int maxArgCount = 3;
                        if (CodeParser.CheckInfoArgumentCount(args, minArgCount, maxArgCount))
                            throw new InvalidCommandException($"Command [{type}] can have [{minArgCount}] ~ [{maxArgCount}] arguments", rawCode);

                        // Check DestVar
                        if (Variables.DetermineType(args[0]) == Variables.VarKeyType.None)
                            throw new InvalidCommandException($"[{args[0]}] is not valid variable name", rawCode);

                        uint size = 32;
                        if (args.Count == maxArgCount)
                        {
                            string sizeStr = args[maxArgCount - 1];
                            if (sizeStr.Equals("8", StringComparison.Ordinal))
                                size = 8;
                            else if (sizeStr.Equals("16", StringComparison.Ordinal))
                                size = 16;
                            else if (sizeStr.Equals("32", StringComparison.Ordinal))
                                size = 32;
                            else if (sizeStr.Equals("64", StringComparison.Ordinal))
                                size = 64;
                            else
                                throw new InvalidCommandException($"Size must be one of [8, 16, 32, 64]", rawCode);
                        }

                        info = new MathInfo_BitNot(args[0], args[1], size);
                    }
                    break;
                case MathType.BitShift:
                    { // Math,BitShift,<DestVar>,<Src>,<LEFT|RIGHT>,<Shift>,[8|16|32|64],[UNSIGNED]
                        const int minArgCount = 4;
                        const int maxArgCount = 6;
                        if (CodeParser.CheckInfoArgumentCount(args, minArgCount, maxArgCount))
                            throw new InvalidCommandException($"Command [{type}] can have [{minArgCount}] ~ [{maxArgCount}] arguments", rawCode);

                        // Check DestVar
                        if (Variables.DetermineType(args[0]) == Variables.VarKeyType.None)
                            throw new InvalidCommandException($"[{args[0]}] is not valid variable name", rawCode);

                        uint size = 32;
                        bool _unsigned = false;
                        for (int i = minArgCount; i < args.Count; i++)
                        {
                            string arg = args[i];
                            if (arg.Equals("UNSIGNED", StringComparison.OrdinalIgnoreCase))
                                _unsigned = true;
                            else if (arg.Equals("8", StringComparison.Ordinal))
                                size = 8;
                            else if (arg.Equals("16", StringComparison.Ordinal))
                                size = 16;
                            else if (arg.Equals("32", StringComparison.Ordinal))
                                size = 32;
                            else if (arg.Equals("64", StringComparison.Ordinal))
                                size = 64;
                            else
                                throw new InvalidCommandException($"Invalid argument [{arg}]", rawCode);
                        }

                        info = new MathInfo_BitShift(args[0], args[1], args[2], args[3], size, _unsigned);
                    }
                    break;
                case MathType.Ceil:
                case MathType.Floor:
                case MathType.Round:
                    {
                        // Math,Ceil,<DestVar>,<Src>,<Unit>
                        // Math,Floor,<DestVar>,<Src>,<Unit>
                        // Math,Round,<DestVar>,<Src>,<Unit>

                        const int argCount = 3;
                        if (args.Count != argCount)
                            throw new InvalidCommandException($"Command [StrFormat,{type}] must have [{argCount}] arguments", rawCode);

                        if (Variables.DetermineType(args[0]) == Variables.VarKeyType.None)
                            throw new InvalidCommandException($"[{args[0]}] is not valid variable name", rawCode);
                        else
                            info = new MathInfo_CeilFloorRound(args[0], args[1], args[2]);
                    }
                    break;
                case MathType.Abs:
                    { // Math,Abs,<DestVar>,<Src>
                        const int argCount = 2;
                        if (args.Count != argCount)
                            throw new InvalidCommandException($"Command [StrFormat,{type}] must have [{argCount}] arguments", rawCode);

                        if (Variables.DetermineType(args[0]) == Variables.VarKeyType.None)
                            throw new InvalidCommandException($"[{args[0]}] is not valid variable name", rawCode);
                        else
                            info = new MathInfo_Abs(args[0], args[1]);
                    }
                    break;
                case MathType.Pow:
                    { // Math,Pow,<DestVar>,<Base>,<Power>
                        const int argCount = 3;
                        if (args.Count != argCount)
                            throw new InvalidCommandException($"Command [StrFormat,{type}] must have [{argCount}] arguments", rawCode);

                        if (Variables.DetermineType(args[0]) == Variables.VarKeyType.None)
                            throw new InvalidCommandException($"[{args[0]}] is not valid variable name", rawCode);
                        else
                            info = new MathInfo_Pow(args[0], args[1], args[2]);
                    }
                    break;
                // Error
                default:
                    throw new InternalParserException($"Wrong MathType [{type}]");
            }

            return new CodeInfo_Math(type, info);
        }

        public static MathType ParseMathType(string typeStr)
        {
            // There must be no number in typeStr
            if (!Regex.IsMatch(typeStr, @"^[A-Za-z_]+$", RegexOptions.Compiled))
                throw new InvalidCommandException($"Wrong CodeType [{typeStr}], Only alphabet and underscore can be used as opcode");

            bool invalid = false;
            if (Enum.TryParse(typeStr, true, out MathType type) == false)
                invalid = true;
            if (Enum.IsDefined(typeof(MathType), type) == false)
                invalid = true;

            if (invalid)
                throw new InvalidCommandException($"Invalid MathType [{typeStr}]");

            return type;
        }
        #endregion

        #region ParseCodeInfoSystem, ParseSystemType
        public static CodeInfo_System ParseCodeInfoSystem(string rawCode, List<string> args, SectionAddress addr, int lineIdx)
        {
            SystemType type = ParseSystemType(args[0]);
            SystemInfo info;

            // Remove SystemType
            args.RemoveAt(0);

            switch (type)
            {
                case SystemType.Cursor:
                    { // System,Cursor,<IconKind>
                        const int argCount = 1;
                        if (args.Count != argCount)
                            throw new InvalidCommandException($"Command [System,{type}] must have [{argCount}] arguments", rawCode);

                        info = new SystemInfo_Cursor(args[0]);
                    }
                    break;
                case SystemType.ErrorOff:
                    { // System,ErrorOff,[Lines]
                        const int minArgCount = 0;
                        const int maxArgCount = 1;
                        if (CodeParser.CheckInfoArgumentCount(args, minArgCount, maxArgCount))
                            throw new InvalidCommandException($"Command [System,{type}] can have [{minArgCount}] ~ [{maxArgCount}] arguments", rawCode);

                        if (args.Count == 0) // No args
                            info = new SystemInfo_ErrorOff();
                        else
                            info = new SystemInfo_ErrorOff(args[0]);
                    }
                    break;
                case SystemType.GetEnv:
                    { // System,GetEnv,<EnvVarName>,<DestVar>
                        const int argCount = 2;
                        if (args.Count != argCount)
                            throw new InvalidCommandException($"Command [System,{type}] must have [{argCount}] arguments", rawCode);

                        if (Variables.DetermineType(args[1]) == Variables.VarKeyType.None)
                            throw new InvalidCommandException($"[{args[1]}] is not valid variable name", rawCode);
                        else
                            info = new SystemInfo_GetEnv(args[0], args[1]);
                    }
                    break;
                case SystemType.GetFreeDrive:
                    { // System,GetFreeDrive,<DestVar>
                        const int argCount = 1;
                        if (args.Count != argCount)
                            throw new InvalidCommandException($"Command [System,{type}] must have [{argCount}] arguments", rawCode);

                        if (Variables.DetermineType(args[0]) == Variables.VarKeyType.None)
                            throw new InvalidCommandException($"[{args[0]}] is not valid variable name", rawCode);
                        else
                            info = new SystemInfo_GetFreeDrive(args[0]);
                    }
                    break;
                case SystemType.GetFreeSpace:
                    { // System,GetFreeSpace,<Path>,<DestVar>
                        const int argCount = 2;
                        if (args.Count != argCount)
                            throw new InvalidCommandException($"Command [System,{type}] must have [{argCount}] arguments", rawCode);

                        if (Variables.DetermineType(args[1]) == Variables.VarKeyType.None)
                            throw new InvalidCommandException($"[{args[1]}] is not valid variable name", rawCode);
                        else
                            info = new SystemInfo_GetFreeSpace(args[0], args[1]);
                    }
                    break;
                case SystemType.IsAdmin:
                    { // System,IsAdmin,<DestVar>
                        const int argCount = 1;
                        if (args.Count != argCount)
                            throw new InvalidCommandException($"Command [System,{type}] must have [{argCount}] arguments", rawCode);

                        if (Variables.DetermineType(args[0]) == Variables.VarKeyType.None)
                            throw new InvalidCommandException($"[{args[0]}] is not valid variable name", rawCode);
                        else
                            info = new SystemInfo_IsAdmin(args[0]);
                    }
                    break;
                case SystemType.OnBuildExit:
                    { // System,OnBuildExit,<Command>
                        const int minArgCount = 1;
                        if (CodeParser.CheckInfoArgumentCount(args, minArgCount, -1))
                            throw new InvalidCommandException($"Command [{type}] must have at least [{minArgCount}] arguments", rawCode);

                        CodeCommand embed = ParseStatementFromSlicedArgs(rawCode, args, addr, lineIdx);

                        info = new SystemInfo_OnBuildExit(embed);
                    }
                    break;
                case SystemType.OnScriptExit:
                    { // System,OnScriptExit,<Command>
                        const int minArgCount = 1;
                        if (CodeParser.CheckInfoArgumentCount(args, minArgCount, -1))
                            throw new InvalidCommandException($"Command [{type}] must have at least [{minArgCount}] arguments", rawCode);

                        CodeCommand embed = ParseStatementFromSlicedArgs(rawCode, args, addr, lineIdx);

                        info = new SystemInfo_OnScriptExit(embed);
                    }
                    break;
                case SystemType.RefreshInterface:
                    { // System,RefreshInterface
                        const int argCount = 0;
                        if (args.Count != argCount)
                            throw new InvalidCommandException($"Command [System,{type}] must have [{argCount}] arguments", rawCode);

                        info = new SystemInfo_RefreshInterface();
                    }
                    break;
                case SystemType.LoadAll:
                case SystemType.RescanScripts:
                    { // System,LoadAll
                        const int argCount = 0;
                        if (args.Count != argCount)
                            throw new InvalidCommandException($"Command [System,{type}] must have [{argCount}] arguments", rawCode);

                        info = new SystemInfo_LoadAll();
                    }
                    break;
                case SystemType.Load:
                    { // System,Load,<FilePath>,[NOREC]
                        const int minArgCount = 1;
                        const int maxArgCount = 2;
                        if (CodeParser.CheckInfoArgumentCount(args, minArgCount, maxArgCount))
                            throw new InvalidCommandException($"Command [System,{type}] can have [{minArgCount}] ~ [{maxArgCount}] arguments", rawCode);

                        bool noRec = false;
                        if (args.Count == 2)
                        {
                            if (args[1].Equals("NOREC", StringComparison.OrdinalIgnoreCase))
                                noRec = true;
                            else
                                throw new InvalidCommandException($"Invalid Flag [{args[1]}]", rawCode);
                        }
                        info = new SystemInfo_Load(args[0], noRec);
                    }
                    break;
                case SystemType.SaveLog:
                    { // System,SaveLog,<DestPath>,[LogFormat]
                        const int minArgCount = 1;
                        const int maxArgCount = 2;
                        if (CodeParser.CheckInfoArgumentCount(args, minArgCount, maxArgCount))
                            throw new InvalidCommandException($"Command [System,{type}] can have [{minArgCount}] ~ [{maxArgCount}] arguments", rawCode);

                        if (args.Count == 1)
                            info = new SystemInfo_SaveLog(args[0]);
                        else
                            info = new SystemInfo_SaveLog(args[0], args[1]);
                    }
                    break;
                case SystemType.SetLocal:
                    { // System,SetLocal
                        const int argCount = 0;
                        if (args.Count != argCount)
                            throw new InvalidCommandException($"Command [System,{type}] must have [{argCount}] arguments", rawCode);

                        // Return empty SystemInfo
                        info = new SystemInfo();
                    }
                    break;
                case SystemType.EndLocal:
                    { // System,EndLocal
                        const int argCount = 0;
                        if (args.Count != argCount)
                            throw new InvalidCommandException($"Command [System,{type}] must have [{argCount}] arguments", rawCode);

                        // Return empty SystemInfo
                        info = new SystemInfo();
                    }
                    break;
                // Compability Shim
                case SystemType.HasUAC:
                    { // System,HasUAC,<Command>
                        const int argCount = 1;
                        if (args.Count != argCount)
                            throw new InvalidCommandException($"Command [System,{type}] must have [{argCount}] arguments", rawCode);

                        if (Variables.DetermineType(args[0]) == Variables.VarKeyType.None)
                            throw new InvalidCommandException($"[{args[0]}] is not valid variable name", rawCode);
                        else
                            info = new SystemInfo_HasUAC(args[0]);
                    }
                    break;
                case SystemType.FileRedirect:
                    info = new SystemInfo();
                    break;
                case SystemType.RegRedirect:
                    info = new SystemInfo();
                    break;
                case SystemType.RebuildVars:
                    info = new SystemInfo();
                    break;
                default: // Error
                    throw new InternalParserException($"Wrong SystemType [{type}]");
            }

            return new CodeInfo_System(type, info);
        }

        public static SystemType ParseSystemType(string typeStr)
        {
            // There must be no number in typeStr
            if (!Regex.IsMatch(typeStr, @"^[A-Za-z_]+$", RegexOptions.Compiled))
                throw new InvalidCommandException($"Wrong CodeType [{typeStr}], Only alphabet and underscore can be used as opcode");

            bool invalid = false;
            if (Enum.TryParse(typeStr, true, out SystemType type) == false)
                invalid = true;
            if (Enum.IsDefined(typeof(SystemType), type) == false)
                invalid = true;

            if (invalid)
                throw new InvalidCommandException($"Invalid SystemType [{typeStr}]");

            return type;
        }
        #endregion

        #region ParseCodeInfoIf, ForgeIfEmbedCommand
        public static bool StringContainsVariable(string str)
        {
            MatchCollection matches = Regex.Matches(str, Variables.VarKeyRegex_ContainsVariable, RegexOptions.Compiled); // ABC%Joveler%
            bool sectionParamMatch = Regex.IsMatch(str, Variables.VarKeyRegex_ContainsSectionParams, RegexOptions.Compiled); // #1
            bool sectionLoopMatch = (str.IndexOf("#c", StringComparison.OrdinalIgnoreCase) != -1); // #c
            bool sectionParamCountMatch = (str.IndexOf("#a", StringComparison.OrdinalIgnoreCase) != -1); // #a
            bool sectionReturnValueMatch = (str.IndexOf("#r", StringComparison.OrdinalIgnoreCase) != -1); // #r

            if (0 < matches.Count || sectionParamMatch || sectionLoopMatch || sectionParamCountMatch || sectionReturnValueMatch)
                return true;
            else
                return false;
        }

        public static CodeInfo_If ParseCodeInfoIf(string rawCode, List<string> args, SectionAddress addr, int lineIdx)
        {
            if (args.Count < 2)
                throw new InvalidCommandException("[If] must have form of [If],<Condition>,<Command>", rawCode);

            int cIdx = 0;
            bool notFlag = false;
            if (args[0].Equals("Not", StringComparison.OrdinalIgnoreCase))
            {
                notFlag = true;
                cIdx++;
            }

            BranchCondition cond;
            CodeCommand embCmd;
            if (StringContainsVariable(args[cIdx])) // BranchCondition - Compare series
            {
                string condStr = args[cIdx + 1];
                BranchConditionType condType;

                if (condStr.Equals("Equal", StringComparison.OrdinalIgnoreCase)
                    || condStr.Equals("==", StringComparison.OrdinalIgnoreCase))
                    condType = BranchConditionType.Equal;
                else if (condStr.Equals("EqualX", StringComparison.OrdinalIgnoreCase)
                    || condStr.Equals("===", StringComparison.OrdinalIgnoreCase))
                    condType = BranchConditionType.EqualX;
                else if (condStr.Equals("Smaller", StringComparison.OrdinalIgnoreCase)
                    || condStr.Equals("<", StringComparison.OrdinalIgnoreCase))
                    condType = BranchConditionType.Smaller;
                else if (condStr.Equals("Bigger", StringComparison.OrdinalIgnoreCase)
                   || condStr.Equals(">", StringComparison.OrdinalIgnoreCase))
                    condType = BranchConditionType.Bigger;
                else if (condStr.Equals("SmallerEqual", StringComparison.OrdinalIgnoreCase)
                    || condStr.Equals("<=", StringComparison.OrdinalIgnoreCase))
                    condType = BranchConditionType.SmallerEqual;
                else if (condStr.Equals("BiggerEqual", StringComparison.OrdinalIgnoreCase)
                    || condStr.Equals(">=", StringComparison.OrdinalIgnoreCase))
                    condType = BranchConditionType.BiggerEqual;
                else if (condStr.Equals("NotEqual", StringComparison.OrdinalIgnoreCase) // Deprecated
                    || condStr.Equals("!=", StringComparison.OrdinalIgnoreCase))
                {
                    if (notFlag)
                        throw new InvalidCommandException("Branch condition [Not] cannot be duplicated", rawCode);
                    notFlag = true;
                    condType = BranchConditionType.Equal;
                }
                else
                    throw new InvalidCommandException($"Wrong branch condition [{condStr}]", rawCode);

                string compArg1 = args[cIdx];
                string compArg2 = args[cIdx + 2];
                cond = new BranchCondition(condType, notFlag, compArg1, compArg2);
                embCmd = ForgeIfEmbedCommand(rawCode, args.Skip(cIdx + 3).ToList(), addr, lineIdx);

            }
            else // IfSubOpcode - Non-Compare series
            {
                int embIdx;
                string condStr = args[cIdx];
                if (condStr.Equals("ExistFile", StringComparison.OrdinalIgnoreCase))
                {
                    cond = new BranchCondition(BranchConditionType.ExistFile, notFlag, args[cIdx + 1]);
                    embIdx = cIdx + 2;
                }
                else if (condStr.Equals("ExistDir", StringComparison.OrdinalIgnoreCase))
                {
                    cond = new BranchCondition(BranchConditionType.ExistDir, notFlag, args[cIdx + 1]);
                    embIdx = cIdx + 2;
                }
                else if (condStr.Equals("ExistSection", StringComparison.OrdinalIgnoreCase))
                {
                    cond = new BranchCondition(BranchConditionType.ExistSection, notFlag, args[cIdx + 1], args[cIdx + 2]);
                    embIdx = cIdx + 3;
                }
                else if (condStr.Equals("ExistRegSection", StringComparison.OrdinalIgnoreCase))
                { // Will-be-deprecated
                    cond = new BranchCondition(BranchConditionType.ExistRegSection, notFlag, args[cIdx + 1], args[cIdx + 2]);
                    embIdx = cIdx + 3;
                }
                else if (condStr.Equals("ExistRegSubKey", StringComparison.OrdinalIgnoreCase))
                {
                    cond = new BranchCondition(BranchConditionType.ExistRegSubKey, notFlag, args[cIdx + 1], args[cIdx + 2]);
                    embIdx = cIdx + 3;
                }
                else if (condStr.Equals("ExistRegKey", StringComparison.OrdinalIgnoreCase))
                { // Will-be-deprecated
                    cond = new BranchCondition(BranchConditionType.ExistRegKey, notFlag, args[cIdx + 1], args[cIdx + 2], args[cIdx + 3]);
                    embIdx = cIdx + 4;
                }
                else if (condStr.Equals("ExistRegValue", StringComparison.OrdinalIgnoreCase))
                {
                    cond = new BranchCondition(BranchConditionType.ExistRegValue, notFlag, args[cIdx + 1], args[cIdx + 2], args[cIdx + 3]);
                    embIdx = cIdx + 4;
                }
                else if (condStr.Equals("ExistRegMulti", StringComparison.OrdinalIgnoreCase))
                { 
                    cond = new BranchCondition(BranchConditionType.ExistRegMulti, notFlag, args[cIdx + 1], args[cIdx + 2], args[cIdx + 3], args[cIdx + 4]);
                    embIdx = cIdx + 5;
                }
                else if (condStr.Equals("ExistVar", StringComparison.OrdinalIgnoreCase))
                {
                    cond = new BranchCondition(BranchConditionType.ExistVar, notFlag, args[cIdx + 1]);
                    embIdx = cIdx + 2;
                }
                else if (condStr.Equals("ExistMacro", StringComparison.OrdinalIgnoreCase))
                {
                    cond = new BranchCondition(BranchConditionType.ExistMacro, notFlag, args[cIdx + 1]);
                    embIdx = cIdx + 2;
                }
                else if (condStr.Equals("Ping", StringComparison.OrdinalIgnoreCase))
                {
                    cond = new BranchCondition(BranchConditionType.Ping, notFlag, args[cIdx + 1]);
                    embIdx = cIdx + 2;
                }
                else if (condStr.Equals("Online", StringComparison.OrdinalIgnoreCase))
                {
                    cond = new BranchCondition(BranchConditionType.Online, notFlag);
                    embIdx = cIdx + 1;
                }
                else if (condStr.Equals("Question", StringComparison.OrdinalIgnoreCase))
                {
                    Match m = Regex.Match(args[cIdx + 2], @"([0-9]+)$", RegexOptions.Compiled);
                    if (m.Success)
                    {
                        cond = new BranchCondition(BranchConditionType.Question, notFlag, args[cIdx + 1], args[cIdx + 2], args[cIdx + 3]);
                        embIdx = cIdx + 4;
                    }
                    else
                    {
                        cond = new BranchCondition(BranchConditionType.Question, notFlag, args[cIdx + 1]);
                        embIdx = cIdx + 2;
                    }
                }
                else
                {
                    if (AllowLegacyBranchCondition)
                    { // Deprecated BranchConditions
                        if (condStr.Equals("NotExistFile", StringComparison.OrdinalIgnoreCase))
                        {
                            if (notFlag)
                                throw new InvalidCommandException("Branch condition [Not] cannot be duplicated", rawCode);
                            cond = new BranchCondition(BranchConditionType.ExistFile, true, args[cIdx + 1]);
                            embIdx = cIdx + 2;
                        }
                        else if (condStr.Equals("NotExistDir", StringComparison.OrdinalIgnoreCase))
                        {
                            if (notFlag)
                                throw new InvalidCommandException("Branch condition [Not] cannot be duplicated", rawCode);
                            cond = new BranchCondition(BranchConditionType.ExistDir, true, args[cIdx + 1]);
                            embIdx = cIdx + 2;
                        }
                        else if (condStr.Equals("NotExistSection", StringComparison.OrdinalIgnoreCase))
                        {
                            if (notFlag)
                                throw new InvalidCommandException("Branch condition [Not] cannot be duplicated", rawCode);
                            cond = new BranchCondition(BranchConditionType.ExistSection, true, args[cIdx + 1], args[cIdx + 2]);
                            embIdx = cIdx + 3;
                        }
                        else if (condStr.Equals("NotExistRegSection", StringComparison.OrdinalIgnoreCase))
                        {
                            if (notFlag)
                                throw new InvalidCommandException("Branch condition [Not] cannot be duplicated", rawCode);
                            cond = new BranchCondition(BranchConditionType.ExistRegSection, true, args[cIdx + 1], args[cIdx + 2]);
                            embIdx = cIdx + 3;
                        }
                        else if (condStr.Equals("NotExistRegKey", StringComparison.OrdinalIgnoreCase))
                        {
                            if (notFlag)
                                throw new InvalidCommandException("Branch condition [Not] cannot be duplicated", rawCode);
                            cond = new BranchCondition(BranchConditionType.ExistRegKey, true, args[cIdx + 1], args[cIdx + 2], args[cIdx + 3]);
                            embIdx = cIdx + 4;
                        }
                        else if (condStr.Equals("NotExistVar", StringComparison.OrdinalIgnoreCase))
                        {
                            if (notFlag)
                                throw new InvalidCommandException("Branch condition [Not] cannot be duplicated", rawCode);
                            cond = new BranchCondition(BranchConditionType.ExistVar, true, args[cIdx + 1]);
                            embIdx = cIdx + 2;
                        }
                        else
                        {
                            throw new InvalidCommandException($"Wrong branch condition [{condStr}]", rawCode);
                        }
                    }
                    else
                    {
                        throw new InvalidCommandException($"Wrong branch condition [{condStr}]", rawCode);
                    }
                }
                    
                embCmd = ForgeIfEmbedCommand(rawCode, args.Skip(embIdx).ToList(), addr, lineIdx);
            }

            return new CodeInfo_If(cond, embCmd);
        }

        public static CodeInfo_Else ParseCodeInfoElse(string rawCode, List<string> args, SectionAddress addr, int lineIdx)
        {
            CodeCommand embCmd = ForgeIfEmbedCommand(rawCode, args, addr, lineIdx); // Skip Else
            return new CodeInfo_Else(embCmd);
        }

        public static CodeCommand ForgeIfEmbedCommand(string rawCode, List<string> args, SectionAddress addr, int lineIdx)
        {
            CodeCommand embed = ParseStatementFromSlicedArgs(rawCode, args, addr, lineIdx);
            return embed;
        }
        #endregion

        #region CompileBranchCodeBlock
        public static void CompileBranchCodeBlock(List<CodeCommand> codeList, out List<CodeCommand> compiledList)
        {
            bool elseFlag = false;
            compiledList = new List<CodeCommand>();

            for (int i = 0; i < codeList.Count; i++)
            {
                CodeCommand cmd = codeList[i];
                if (cmd.Type == CodeType.If)
                { // Change it to IfCompact, and parse Begin - End
                    CodeInfo_If info = cmd.Info as CodeInfo_If;
                    if (info == null)
                        throw new InternalParserException($"Error while parsing command [{cmd.RawCode}]");

                    if (info.LinkParsed)
                        compiledList.Add(cmd); 
                    else
                        i = ParseNestedIf(cmd, codeList, i, compiledList);

                    elseFlag = true;

                    CompileBranchCodeBlock(info.Link, out List<CodeCommand> newLinkList);
                    info.Link = newLinkList;
                }
                else if (cmd.Type == CodeType.Else) // SingleLine or MultiLine?
                { // Compile to ElseCompact
                    CodeInfo_Else info = cmd.Info as CodeInfo_Else;
                    if (info == null)
                        throw new InternalParserException($"Error while parsing command [{cmd.RawCode}]");

                    if (elseFlag)
                    {
                        if (info.LinkParsed)
                            compiledList.Add(cmd); 
                        else
                            i = ParseNestedElse(cmd, codeList, i, compiledList, out elseFlag);

                        CompileBranchCodeBlock(info.Link, out List<CodeCommand> newLinkList);
                        info.Link = newLinkList;
                    }
                    else
                        throw new InvalidCodeCommandException("[Else] must be used after [If]", cmd);
                        
                }
                else if (cmd.Type != CodeType.Begin && cmd.Type != CodeType.End) // The other operands - just copy
                {
                    elseFlag = false;
                    compiledList.Add(cmd);
                }
            }
        }
        #endregion

        #region ParseNestedIf, ParsedNestedElse, MatchBeginWithEnd
        /// <summary>
        /// 
        /// </summary>
        /// <param name="cmd"></param>
        /// <param name="codeList"></param>
        /// <param name="codeListIdx"></param>
        /// <param name="newList"></param>
        /// <returns>Next codeListIdx</returns>
        private static int ParseNestedIf(CodeCommand cmd, List<CodeCommand> codeList, int codeListIdx, List<CodeCommand> newList)
        {
            // RawCode : If,%A%,Equal,B,Echo,Success
            // Condition : Equal,%A%,B,Echo,Success
            // Run if condition is met : Echo,Success
            // Command compiledCmd; // Compiled If : IfCompact,Equal,%A%,B

            CodeInfo_If info = cmd.Info as CodeInfo_If;
            if (info == null)
                throw new InternalParserException("Invalid CodeInfo_If while processing nested [If]");

            newList.Add(cmd);
            CodeCommand ifCmd = cmd;

            // <Raw>
            // If,%A%,Equal,B,Echo,Success
            while (true)
            {
                if (info.Embed.Type == CodeType.If) // Nested If
                {
                    info.Link.Add(info.Embed);
                    info.LinkParsed = true;

                    info = info.Embed.Info as CodeInfo_If;
                    if (info == null)
                        throw new InternalParserException("Invalid CodeInfo_If while processing nested [If]");
                }
                else if (info.Embed.Type == CodeType.Begin) // Multiline If (Begin-End)
                {
                    // Find proper End
                    int endIdx = MatchBeginWithEnd(codeList, codeListIdx + 1);
                    if (endIdx == -1)
                        throw new InvalidCodeCommandException("[Begin] must be matched with [End]", cmd);

                    info.Link.AddRange(codeList.Skip(codeListIdx + 1).Take(endIdx - (codeListIdx + 1)));
                    info.LinkParsed = true;

                    return endIdx;
                }
                else if (info.Embed.Type == CodeType.Else || info.Embed.Type == CodeType.End) // Cannot come here!
                {
                    throw new InvalidCodeCommandException($"{info.Embed.Type} cannot be used with [If]", cmd);
                }
                else // Singleline If
                {
                    info.Link.Add(info.Embed);
                    info.LinkParsed = true;

                    return codeListIdx;
                }
            }
        }

        /// <summary>
        /// Parsed nested Else
        /// </summary>
        /// <param name="cmd">BakeryCommand else</param>
        /// <param name="elseFlag">Reset else flag</param>
        /// <param name="cmdList">raw command list</param>
        /// <param name="cmdListIdx">raw command index of list</param>
        /// <param name="parsedList">parsed command list</param>
        /// <param name="addr">section address addr</param>
        /// <returns>Return next command index</returns>
        private static int ParseNestedElse(CodeCommand cmd, List<CodeCommand> codeList, int codeListIdx, List<CodeCommand> newList, out bool elseFlag)
        {
            CodeInfo_Else info = cmd.Info as CodeInfo_Else;
            if (info == null)
                throw new InternalParserException("Invalid CodeInfo_Else while processing nested [Else]");

            newList.Add(cmd);

            CodeCommand elseEmbCmd = info.Embed;
            if (elseEmbCmd.Type == CodeType.If) // Nested If
            {
                info.Link.Add(elseEmbCmd);
                info.LinkParsed = true;

                CodeInfo_If ifInfo = info.Embed.Info as CodeInfo_If;
                if (ifInfo == null)
                    throw new InternalParserException("Invalid CodeInfo_If while processing nested [If]");

                while (true)
                {
                    if (ifInfo.Embed.Type == CodeType.If) // Nested If
                    {
                        ifInfo.Link.Add(ifInfo.Embed);
                        ifInfo.LinkParsed = true;

                        ifInfo = ifInfo.Embed.Info as CodeInfo_If;
                        if (ifInfo == null)
                            throw new InternalParserException("Invalid CodeInfo_If while processing nested [If]");

                        ifInfo.LinkParsed = true;
                    }
                    else if (ifInfo.Embed.Type == CodeType.Begin) // Multiline If (Begin-End)
                    {
                        // Find proper End
                        int endIdx = MatchBeginWithEnd(codeList, codeListIdx + 1);
                        if (endIdx == -1)
                            throw new InvalidCodeCommandException("[Begin] must be matched with [End]", ifInfo.Embed);

                        ifInfo.Link.AddRange(codeList.Skip(codeListIdx + 1).Take(endIdx - (codeListIdx + 1)));
                        ifInfo.LinkParsed = true;

                        elseFlag = true;
                        return endIdx;
                    }
                    else if (ifInfo.Embed.Type == CodeType.Else || ifInfo.Embed.Type == CodeType.End) // Cannot come here!
                    {
                        ifInfo.Link.Add(ifInfo.Embed);
                        throw new InvalidCodeCommandException($"{info.Embed.Type} cannot be used with [If]", cmd);
                    }
                    else // Singleline If
                    {
                        ifInfo.Link.Add(ifInfo.Embed);
                        ifInfo.LinkParsed = true;

                        elseFlag = true;
                        return codeListIdx;
                    }
                }
            }
            else if (elseEmbCmd.Type == CodeType.Begin)
            {
                // Find proper End
                int endIdx = MatchBeginWithEnd(codeList, codeListIdx + 1);
                if (endIdx == -1)
                    throw new InvalidCodeCommandException("[Begin] must be matched with [End]", cmd);

                info.Link.AddRange(codeList.Skip(codeListIdx + 1).Take(endIdx - codeListIdx - 1)); // Remove Begin and End
                info.LinkParsed = true;

                elseFlag = true;
                return endIdx;
            }
            else if (elseEmbCmd.Type == CodeType.Else || elseEmbCmd.Type == CodeType.End)
            {
                info.Link.Add(info.Embed);
                throw new InvalidCodeCommandException($"{elseEmbCmd.Type} cannot be used with [Else]", cmd);
            }
            else // Normal codes
            {
                info.Link.Add(info.Embed);
                info.LinkParsed = true;

                elseFlag = false;
                return codeListIdx;
            }
        }

        // Process nested Begin ~ End block
        private static int MatchBeginWithEnd(List<CodeCommand> codeList, int codeListIdx)
        {
            int nestedBeginEnd = 1;
            // bool beginExist = false;
            bool finalizedWithEnd = false;

            for (; codeListIdx < codeList.Count; codeListIdx++)
            {
                CodeCommand cmd = codeList[codeListIdx];
                if (cmd.Type == CodeType.If) // To check If,<Condition>,Begin
                {
                    while (true)
                    {
                        CodeInfo_If info = cmd.Info as CodeInfo_If;
                        if (info == null)
                            throw new InternalParserException("Invalid CodeInfo_If while matching [Begin] with [End]");

                        if (info.Embed.Type == CodeType.If) // Nested If
                        {
                            cmd = info.Embed;
                        }
                        else if (info.Embed.Type == CodeType.Begin)
                        {
                            // beginExist = true;
                            nestedBeginEnd++;
                            break;
                        }
                        else
                            break;
                    }
                }
                else if (cmd.Type == CodeType.Else)
                {
                    CodeInfo_Else info = cmd.Info as CodeInfo_Else;
                    if (info == null)
                        throw new InternalParserException("Invalid CodeInfo_Else while matching [Begin] with [End]");

                    CodeCommand ifCmd = info.Embed;
                    if (ifCmd.Type == CodeType.If) // Nested If
                    {
                        while (true)
                        {
                            CodeInfo_If embedInfo = ifCmd.Info as CodeInfo_If;
                            if (embedInfo == null)
                                throw new InternalParserException("Invalid CodeInfo_If while matching [Begin] with [End]");

                            if (embedInfo.Embed.Type == CodeType.If) // Nested If
                            {
                                ifCmd = embedInfo.Embed;
                            }
                            else if (embedInfo.Embed.Type == CodeType.Begin)
                            {
                                // beginExist = true;
                                nestedBeginEnd++;
                                break;
                            }
                            else
                                break;
                        }
                    }
                    else if (ifCmd.Type == CodeType.Begin)
                    {
                        // beginExist = true;
                        nestedBeginEnd++;
                    }
                }
                else if (cmd.Type == CodeType.End)
                {
                    nestedBeginEnd--;
                    if (nestedBeginEnd == 0)
                    {
                        finalizedWithEnd = true;
                        break;
                    }
                }
            }

            // Met Begin, End and returned, success
            // if (beginExist && finalizedWithEnd && nestedBeginEnd == 0)
            if (finalizedWithEnd && nestedBeginEnd == 0)
                return codeListIdx;
            else
                return -1;
        }
        #endregion
    }
}<|MERGE_RESOLUTION|>--- conflicted
+++ resolved
@@ -2127,20 +2127,13 @@
             // Millisecond
             [@"zzz"] = @"fff",
             // AM/PM
-<<<<<<< HEAD
             [@"AM/PM"] = @"tt", 
             [@"am/pm"] = @"tt", // C# only supports uppercase AM/PM in CultureInfo.InvariantCulture
-        };
-
-        // Year, Month, Date, Hour, Minute, Second, Millisecond, AM, PM
-        private static readonly char[] FormatStringAllowedChars = new char[] { 'y', 'm', 'd', 'h', 'n', 's', 'z', 'a', 'p', };
-=======
             [@"tt"] = @"tt",
         };
 
-        // Year, Month, Date, Hour, Minute, Second, Millisecond, AM/PM
-        private static readonly char[] FormatStringAllowedChars = new char[] { 'y', 'm', 'd', 'h', 'n', 's', 't', 'z', };
->>>>>>> 480a1998
+        // Year, Month, Date, Hour, Minute, Second, Millisecond, AM, PM
+        private static readonly char[] FormatStringAllowedChars = new char[] { 'y', 'm', 'd', 'h', 'n', 's', 'z', 'a', 'p', 't', };
         
         private static string StrFormat_Date_FormatString(string str)
         {
@@ -2157,10 +2150,6 @@
                         return null;
                 }
             }
-
-            // Dictionary<string, bool> matched = new Dictionary<string, bool>(StringComparer.Ordinal);
-            // foreach (var kv in DateFormatStringMap)
-            //    matched[kv.Key] = false;
 
             Dictionary<string, string>[] partialMaps = new Dictionary<string, string>[5];
             for (int i = 0; i < 5; i++)
@@ -2177,25 +2166,12 @@
                     if (idx + i <= wbFormatStr.Length)
                     {
                         string token = wbFormatStr.Substring(idx, i);
-                        // foreach (var kv in partialMaps[i - 1].Where(x => matched[x.Key] == false))
                         foreach (var kv in partialMaps[i - 1])
                         {
                             if (token.Equals(kv.Key, StringComparison.OrdinalIgnoreCase))
                             {
                                 b.Append(kv.Value);
                                 processed = true;
-
-                                /*
-                                // Ex) yyyy matched -> set matched["yy"] to true along with matched["yyyy"]
-                                //     But in case of ddd (Mon), it can be used with dd (12).
-                                string[] keys = matched.Where(x => x.Key[0] == kv.Key[0]).Select(x => x.Key).ToArray();
-                                foreach (var key in keys)
-<<<<<<< HEAD
-                                    matched[key] = true;
-                                */
-=======
-                                    matched[key] = false; // Changed to false because it otherwise it breaks formats such as dddd, MMMM dd, yyyy (Monday, January 22, 2018)
->>>>>>> 480a1998
 
                                 idx += i;
                                 break;
