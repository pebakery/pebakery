﻿/*
    Copyright (C) 2016-2017 Hajin Jang
    Licensed under GPL 3.0
 
    PEBakery is free software: you can redistribute it and/or modify
    it under the terms of the GNU General Public License as published by
    the Free Software Foundation, either version 3 of the License, or
    (at your option) any later version.

    This program is distributed in the hope that it will be useful,
    but WITHOUT ANY WARRANTY; without even the implied warranty of
    MERCHANTABILITY or FITNESS FOR A PARTICULAR PURPOSE.  See the
    GNU General Public License for more details.

    You should have received a copy of the GNU General Public License
    along with this program.  If not, see <http://www.gnu.org/licenses/>.

    Additional permission under GNU GPL version 3 section 7

    If you modify this program, or any covered work, by linking
    or combining it with external libraries, containing parts
    covered by the terms of various license, the licensors of
    this program grant you additional permission to convey the
    resulting work. An external library is a library which is
    not derived from or based on this program. 
*/

using System.Collections.Generic;
using System.Text;
using Microsoft.Win32;
using System.IO;
using System.Net.NetworkInformation;
using System.Globalization;
using System;
using System.Linq;
using System.Windows;
using PEBakery.Exceptions;
using PEBakery.Helper;
using PEBakery.WPF.Controls;
using PEBakery.IniLib;
using System.Diagnostics;
using ManagedWimLib;

namespace PEBakery.Core
{
    #region CodeType
    public enum CodeType
    {
        // 00 Misc
        None = 0, Comment, Error,
        // 01 File
        FileCopy = 100, FileDelete, FileRename, FileMove, FileCreateBlank, FileSize, FileVersion,
        DirCopy = 120, DirDelete, DirMove, DirMake, DirSize,
        PathMove = 160,
        // 02 Registry
        RegHiveLoad = 200, RegHiveUnload, RegRead, RegWrite, RegDelete, RegMulti, RegImport, RegExport,
        RegWriteLegacy = 260,
        // 03 Text
        TXTAddLine = 300, TXTDelLine, TXTReplace, TXTDelSpaces, TXTDelEmptyLines,
        TXTAddLineOp = 380, TXTReplaceOp, TXTDelLineOp,
        // 04 INI
        INIWrite = 400, INIRead, INIDelete, INIReadSection, INIAddSection, INIDeleteSection, INIWriteTextLine, INIMerge,
        INIWriteOp = 480, INIReadOp, INIDeleteOp, INIReadSectionOp, INIAddSectionOp, INIDeleteSectionOp, INIWriteTextLineOp,
        // 05 Compress
        Compress = 500, Decompress, Expand, CopyOrExpand, 
        // 06 Network
        WebGet = 600, WebGetIfNotExist,
        // 07 Attach
        ExtractFile = 700, ExtractAndRun, ExtractAllFiles, Encode,
        // 08 Interface
        Visible = 800, ReadInterface, WriteInterface, Message, Echo, EchoFile, UserInput, AddInterface,
        VisibleOp = 880, ReadInterfaceOp, WriteInterfaceOp,
        Retrieve = 899, // Will be deprecated in favor of [UserInput | FileSize | FileVersion | DirSize | Hash]
        // 09 Hash
        Hash = 900,
        // 10 StringFormat
        StrFormat = 1000,
        // 11 Math
        Math = 1100,
        // 12 Wim
        WimMount = 1200, WimUnmount,
        WimInfo, WimApply, WimExtract, WimExtractBulk, WimCapture, WimAppend, WimPathAdd, WimPathDelete, WimPathRename, WimOptimize, WimExport,
        WimExtractOp = 1280, WimPathOp,
        // 80 Branch
        Run = 8000, Exec, Loop, LoopLetter, If, Else, Begin, End,
        // 81 Control
        Set = 8100, SetMacro, AddVariables, Exit, Halt, Wait, Beep,
        GetParam = 8198, PackParam = 8199, // Will be deprecated
        // 82 System
        System = 8200, ShellExecute, ShellExecuteEx, ShellExecuteDelete,
        // 99 External Macro
        Macro = 9900,
    }
    #endregion

    #region SectionAddress
    [Serializable]
    public struct SectionAddress
    {
        public Script Script;
        public ScriptSection Section;

        public Project Project => Script.Project;

        public SectionAddress(Script script, ScriptSection section)
        {
            this.Script = script;
            this.Section = section;
        }

        public override bool Equals(object obj)
        {
            if (obj is SectionAddress addr)
            {
                bool result = true;
                if (Script != addr.Script || Section != addr.Section)
                    result = false;
                return result;
            }
            else
                return false;
        }

        public static bool operator ==(SectionAddress c1, SectionAddress c2)
        {
            return c1.Equals(c2);
        }

        public static bool operator !=(SectionAddress c1, SectionAddress c2)
        {
            return !c1.Equals(c2);
        }

        public override int GetHashCode()
        {
            return Script.FullPath.GetHashCode() ^ Section.SectionName.GetHashCode();
        }
    }
    #endregion

    #region CodeCommand
    [Serializable]
    public class CodeCommand
    {
        public string RawCode;
        public SectionAddress Addr;
        public CodeType Type;
        public CodeInfo Info;
        public int LineIdx = 0;

        public CodeCommand(string rawCode, CodeType type, CodeInfo info, int lineIdx)
        {
            RawCode = rawCode;
            Type = type;
            Info = info;
            LineIdx = lineIdx;
        }

        public CodeCommand(string rawCode, SectionAddress addr, CodeType type, CodeInfo info, int lineIdx)
        {
            RawCode = rawCode;
            Addr = addr;
            Type = type;
            Info = info;
            LineIdx = lineIdx;
        }

        public override string ToString()
        {
            return RawCode;
        }

        public readonly static CodeType[] DeprecatedCodeType = new CodeType[]
        {
            CodeType.WebGetIfNotExist, // Better to have as Macro
            CodeType.ExtractAndRun, // Better to have as Macro
            CodeType.GetParam,
            CodeType.PackParam,
        };

        public readonly static CodeType[] OptimizedCodeType = new CodeType[]
        {
            CodeType.TXTAddLineOp, 
            CodeType.TXTDelLineOp,
            CodeType.INIReadOp,
            CodeType.INIWriteOp,
            CodeType.INIAddSectionOp,
            CodeType.INIDeleteSectionOp,
            CodeType.INIWriteTextLineOp,
            CodeType.VisibleOp,
            CodeType.ReadInterfaceOp,
            CodeType.WriteInterfaceOp,
            CodeType.WimExtractOp,
            CodeType.WimPathOp,
        };
    }
    #endregion

    #region CodeInfo
    [Serializable]
    public class CodeInfo
    {
        /// <summary>
        /// This function should only be called from child Class
        /// Note : this function includes first ','
        /// </summary>
        /// <returns></returns>
        public override string ToString()
        {
            return base.ToString();
        }
    }
    #endregion

    #region CodeInfo 00 - Error
    [Serializable]
    public class CodeInfo_Error : CodeInfo
    { 
        public string ErrorMessage;

        public CodeInfo_Error(string errorMessage)
        {
            ErrorMessage = errorMessage;
        }

        public override string ToString()
        {
            return ErrorMessage;
        }
    }
    #endregion

    #region CodeInfo 01 - File
    [Serializable]
    public class CodeInfo_FileCopy : CodeInfo
    { // FileCopy,<SrcFile>,<DestPath>,[PRESERVE],[NOWARN],[NOREC]
        public string SrcFile;
        public string DestPath;
        public bool Preserve;
        public bool NoWarn;
        public bool NoRec;

        public CodeInfo_FileCopy(string srcFile, string destPath, bool preserve, bool noWarn, bool noRec)
        {
            SrcFile = srcFile;
            DestPath = destPath;
            Preserve = preserve;
            NoWarn = noWarn;
            NoRec = noRec;
        }

        public override string ToString()
        {
            StringBuilder b = new StringBuilder();
            b.Append(SrcFile);
            b.Append(",");
            b.Append(DestPath);
            if (Preserve)
                b.Append(",PRESERVE");
            if (NoWarn)
                b.Append(",NOWARN");
            if (NoRec)
                b.Append(",NOREC");

            return b.ToString();
        }
    }

    [Serializable]
    public class CodeInfo_FileDelete : CodeInfo
    { // FileDelete,<FilePath>[,NOWARN][,NOREC]
        public string FilePath;
        public bool NoWarn;
        public bool NoRec;

        public CodeInfo_FileDelete(string filePath, bool noWarn, bool noRec)
        {
            FilePath = filePath;
            NoWarn = noWarn;
            NoRec = noRec;
        }

        public override string ToString()
        {
            StringBuilder b = new StringBuilder();
            b.Append(FilePath);
            if (NoWarn)
                b.Append(",NOWARN");
            if (NoRec)
                b.Append(",NOREC");

            return b.ToString();
        }
    }

    [Serializable]
    public class CodeInfo_FileRename : CodeInfo
    { // FileRename,<SrcPath>,<DestPath>
        public string SrcPath;
        public string DestPath;

        public CodeInfo_FileRename(string srcPath, string destPath)
        {
            SrcPath = srcPath;
            DestPath = destPath;
        }

        public override string ToString()
        {
            return $"FileRename,{SrcPath},{DestPath}";
        }
    }

    [Serializable]
    public class CodeInfo_FileCreateBlank : CodeInfo
    { // FileCreateBlank,<FilePath>[,PRESERVE][,NOWARN][,UTF8|UTF16|UTF16BE|ANSI]
        public string FilePath;
        public bool Preserve;
        public bool NoWarn;
        public Encoding Encoding; // Optional
        
        public CodeInfo_FileCreateBlank(string filePath, bool preserve, bool noWarn, Encoding encoding)
        {
            FilePath = filePath;
            Preserve = preserve;
            NoWarn = noWarn;
            Encoding = encoding;
        }

        public override string ToString()
        {
            StringBuilder b = new StringBuilder();
            b.Append(StringEscaper.QuoteEscape(FilePath));
            if (Preserve)
                b.Append(",PRESERVE");
            if (NoWarn)
                b.Append(",NOWARN");
            if (Encoding != null)
            {
                if (Encoding == Encoding.UTF8)
                    b.Append(",UTF8");
                else if (Encoding == Encoding.Unicode)
                    b.Append(",UTF16");
                else if (Encoding == Encoding.BigEndianUnicode)
                    b.Append(",UTF16BE");
                else if (Encoding == Encoding.ASCII)
                    b.Append(",ANSI");
            }
            return b.ToString();
        }
    }

    [Serializable]
    public class CodeInfo_FileSize : CodeInfo
    { // FileSize,<FilePath>,<DestVar>
        public string FilePath;
        public string DestVar;

        public CodeInfo_FileSize(string filePath, string destVar)
        {
            FilePath = filePath;
            DestVar = destVar;
        }

        public override string ToString()
        {
            return $"{FilePath},{DestVar}";
        }
    }

    [Serializable]
    public class CodeInfo_FileVersion : CodeInfo
    { // FileVersion,<FilePath>,<DestVar>
        public string FilePath;
        public string DestVar;

        public CodeInfo_FileVersion(string filePath, string destVar)
        {
            FilePath = filePath;
            DestVar = destVar;
        }

        public override string ToString()
        {
            return $"{FilePath},{DestVar}";
        }
    }

    [Serializable]
    public class CodeInfo_DirCopy : CodeInfo
    { // DirCopy,<SrcDir>,<DestPath>
        public string SrcDir;
        public string DestDir;

        public CodeInfo_DirCopy(string srcDir, string destPath)
        {
            SrcDir = srcDir;
            DestDir = destPath;
        }

        public override string ToString()
        {
            return $"{SrcDir},{DestDir}";
        }
    }

    [Serializable]
    public class CodeInfo_DirDelete : CodeInfo
    { // DirDelete,<DirPath>
        public string DirPath;

        public CodeInfo_DirDelete(string dirPath)
        {
            DirPath = dirPath;
        }

        public override string ToString()
        {
            return $"{DirPath}";
        }
    }

    [Serializable]
    public class CodeInfo_DirMove : CodeInfo
    { // DirMove,<SrcDir>,<DestPath>
        public string SrcDir;
        public string DestPath;

        public CodeInfo_DirMove(string srcPath, string destPath)
        {
            SrcDir = srcPath;
            DestPath = destPath;
        }

        public override string ToString()
        {
            return $"{SrcDir},{DestPath}";
        }
    }

    [Serializable]
    public class CodeInfo_DirMake : CodeInfo
    { // DirMake,<DestDir>
        public string DestDir;

        public CodeInfo_DirMake(string destDir)
        {
            DestDir = destDir;
        }
    }

    [Serializable]
    public class CodeInfo_DirSize : CodeInfo
    { // DirSize,<DirPath>,<DestVar>
        public string DirPath;
        public string DestVar;

        public CodeInfo_DirSize(string dirPath, string destVar)
        {
            DirPath = dirPath;
            DestVar = destVar;
        }

        public override string ToString()
        {
            return $"{DirPath},{DestVar}";
        }
    }

    [Serializable]
    public class CodeInfo_PathMove : CodeInfo
    { // PathMove,<SrcPath>,<DestPath>
        public string SrcPath;
        public string DestPath;

        public CodeInfo_PathMove(string srcPath, string destPath)
        {
            SrcPath = srcPath;
            DestPath = destPath;
        }

        public override string ToString()
        {
            return $"{SrcPath},{DestPath}";
        }
    }
    #endregion

    #region CodeInfo 02 - Registry
    [Serializable]
    public class CodeInfo_RegHiveLoad : CodeInfo
    { // RegHiveLoad,<KeyPath>,<HiveFile>
        public string KeyPath;
        public string HiveFile;

        public CodeInfo_RegHiveLoad(string keyPath, string hiveFile)
        {
            KeyPath = keyPath;
            HiveFile = hiveFile;
        }

        public override string ToString()
        {
            return $"{KeyPath},{HiveFile}";
        }
    }

    [Serializable]
    public class CodeInfo_RegHiveUnload : CodeInfo
    { // RegHiveUnload,<KeyPath>
        public string KeyPath;

        public CodeInfo_RegHiveUnload(string keyPath)
        {
            KeyPath = keyPath;
        }

        public override string ToString()
        {
            return KeyPath;
        }
    }

    [Serializable]
    public class CodeInfo_RegRead : CodeInfo
    { // RegRead,<HKey>,<KeyPath>,<ValueName>,<DestVar>
        [NonSerialized]
        public RegistryKey HKey;
        public string KeyPath;
        public string ValueName;
        public string DestVar;

        public CodeInfo_RegRead(RegistryKey hKey, string keyPath, string valueName, string destVar)
        {
            HKey = hKey;
            KeyPath = keyPath;
            ValueName = valueName;
            DestVar = destVar;
        }

        public override string ToString()
        {
            string HKeyStr = RegistryHelper.RegKeyToString(HKey);
            return $"{HKeyStr},{KeyPath},{ValueName},{DestVar}";
        }
    }

    [Serializable]
    public class CodeInfo_RegWrite : CodeInfo
    { // RegWrite,<HKey>,<ValueType>,<KeyPath>,<ValueName>,<ValueData | ValueDatas>,[NOWARN]
        [NonSerialized]
        public RegistryKey HKey;
        public RegistryValueKind ValueType;
        public string KeyPath;
        public string ValueName;
        public string ValueData;
        public string[] ValueDatas;
        public bool NoWarn;

        public CodeInfo_RegWrite(RegistryKey hKey, RegistryValueKind valueType, string keyPath, string valueName, string valueData, string[] valueDatas, bool noWarn)
        {
            HKey = hKey;
            ValueType = valueType;
            KeyPath = keyPath;
            ValueName = valueName;
            ValueData = valueData;
            ValueDatas = valueDatas;
            NoWarn = noWarn;
        }

        public override string ToString()
        {
            StringBuilder b = new StringBuilder();
            b.Append(RegistryHelper.RegKeyToString(HKey));
            b.Append(",0x");
            b.Append(((byte)ValueType).ToString("X"));
            b.Append(",");
            b.Append(KeyPath);
            b.Append(",");
            if (ValueDatas == null)
            {
                b.Append(ValueName);
                b.Append(",");
            }
            else
            {
                for (int i = 0; i < ValueDatas.Length; i++)
                {
                    b.Append(ValueDatas[i]);
                    if (i + 1 < ValueDatas.Length)
                        b.Append(",");
                }
            }
            if (NoWarn)
                b.Append(",NOWARN");
            return b.ToString();
        }
    }

    [Serializable]
    public class CodeInfo_RegWriteLegacy : CodeInfo
    { // RegWrite,<HKey>,<ValueType>,<KeyPath>,<ValueName>,<ValueData | ValueDatas>
        public string HKey;
        public string ValueType;
        public string KeyPath;
        public string ValueName;
        public string[] ValueDatas;
        public bool NoWarn;

        public CodeInfo_RegWriteLegacy(string hKey, string valueType, string keyPath, string valueName, string[] valueDatas, bool noWarn)
        {
            HKey = hKey;
            ValueType = valueType;
            KeyPath = keyPath;
            ValueName = valueName;
            ValueDatas = valueDatas;
            NoWarn = noWarn;
        }

        public override string ToString()
        {
            StringBuilder b = new StringBuilder();
            b.Append(HKey);
            b.Append(",");
            b.Append(ValueType);
            b.Append(",");
            b.Append(KeyPath);
            for (int i = 0; i < ValueDatas.Length; i++)
            {
                b.Append(",");
                b.Append(ValueDatas[i]);
            }
            if (NoWarn)
                b.Append(",NOWARN");
            return b.ToString();
        }
    }

    [Serializable]
    public class CodeInfo_RegDelete : CodeInfo
    { // RegDelete,<HKey>,<KeyPath>,[ValueName]
        [NonSerialized]
        public RegistryKey HKey;
        public string KeyPath;
        public string ValueName;

        public CodeInfo_RegDelete(RegistryKey hKey, string keyPath, string valueName = null)
        {
            HKey = hKey;
            KeyPath = keyPath;
            ValueName = valueName;
        }

        public override string ToString()
        {
            StringBuilder b = new StringBuilder();
            b.Append(RegistryHelper.RegKeyToString(HKey));
            b.Append(",");
            b.Append(KeyPath);
            if (ValueName != null)
            {
                b.Append(",");
                b.Append(ValueName);
            }
            return b.ToString();
        }
    }

    public enum RegMultiType
    {
        Append = 0, Prepend, Before, Behind, Place, Delete, Index
    }

    [Serializable]
    public class CodeInfo_RegMulti : CodeInfo
    { // RegMulti,<HKey>,<KeyPath>,<ValueName>,<Type>,<Arg1>,[Arg2]
        [NonSerialized]
        public RegistryKey HKey;
        public string KeyPath;
        public string ValueName;
        public RegMultiType ActionType;
        public string Arg1;
        public string Arg2;

        public CodeInfo_RegMulti(RegistryKey hKey, string keyPath, string valueName, RegMultiType actionType, string arg1, string arg2 = null)
        {
            HKey = hKey;
            KeyPath = keyPath;
            ValueName = valueName;
            ActionType = actionType;
            Arg1 = arg1;
            Arg2 = arg2;
        }

        public override string ToString()
        {
            string HKeyStr = RegistryHelper.RegKeyToString(HKey);

            StringBuilder b = new StringBuilder();
            b.Append(HKeyStr);
            b.Append(",");
            b.Append(KeyPath);
            b.Append(",");
            b.Append(ActionType.ToString().ToUpper());
            b.Append(",");
            b.Append(Arg1); // Always, should exist
            if (Arg2 != null)
            {
                b.Append(",");
                b.Append(Arg2);
            }
            return b.ToString();
        }
    }

    [Serializable]
    public class CodeInfo_RegImport : CodeInfo
    { // RegImport,<RegFile>
        public string RegFile;

        public CodeInfo_RegImport(string regFile)
        {
            RegFile = regFile;
        }

        public override string ToString()
        {
            return RegFile;
        }
    }

    [Serializable]
    public class CodeInfo_RegExport : CodeInfo
    { // RegExport,<Key>,<RegFile>
        [NonSerialized]
        public RegistryKey HKey;
        public string KeyPath;
        public string RegFile;

        public CodeInfo_RegExport(RegistryKey hKey, string keyPath, string regFile)
        {
            HKey = hKey;
            KeyPath = keyPath;
            RegFile = regFile;
        }

        public override string ToString()
        {
            string HKeyStr = RegistryHelper.RegKeyToString(HKey);
            return $"{HKeyStr},{KeyPath},{RegFile}";
        }
    }
    #endregion

    #region CodeInfo 03 - Text
    public enum TXTAddLineMode { Append, Prepend };
    [Serializable]
    public class CodeInfo_TXTAddLine : CodeInfo
    { // TXTAddLine,<FileName>,<Line>,<Mode>
        public string FileName;
        public string Line;
        public string Mode;

        public CodeInfo_TXTAddLine(string fileName, string line, string mode)
        {
            FileName = fileName;
            Line = line;
            Mode = mode;
        }
    }

    [Serializable]
    public class CodeInfo_TXTAddLineOp : CodeInfo
    { 
        public List<CodeInfo_TXTAddLine> InfoList;

        public CodeInfo_TXTAddLineOp(List<CodeInfo_TXTAddLine> infoList)
        {
            InfoList = infoList;
        }
    }

    [Serializable]
    public class CodeInfo_TXTReplace : CodeInfo
    { // TXTReplace,<FileName>,<OldStr>,<NewStr>
        public string FileName;
        public string OldStr;
        public string NewStr;

        public CodeInfo_TXTReplace(string fileName, string oldStr, string newStr)
        {
            FileName = fileName;
            OldStr = oldStr;
            NewStr = newStr;
        }

        public override string ToString()
        {
            StringBuilder b = new StringBuilder();
            b.Append(FileName);
            b.Append(",");
            b.Append(OldStr);
            b.Append(",");
            b.Append(NewStr);
            return b.ToString();
        }
    }

    [Serializable]
    public class CodeInfo_TXTReplaceOp : CodeInfo
    { // TXTReplace,<FileName>,<OldStr>,<NewStr>
        public List<CodeInfo_TXTReplace> InfoList;

        public CodeInfo_TXTReplaceOp(List<CodeInfo_TXTReplace> infoList)
        {
            InfoList = infoList;
        }
    }

    [Serializable]
    public class CodeInfo_TXTDelLine : CodeInfo
    { // TXTDelLine,<FileName>,<DeleteLine>
        public string FileName;
        public string DeleteLine;

        public CodeInfo_TXTDelLine(string fileName, string deleteLine)
        {
            FileName = fileName;
            DeleteLine = deleteLine;
        }

        public override string ToString()
        {
            StringBuilder b = new StringBuilder();
            b.Append(FileName);
            b.Append(",");
            b.Append(DeleteLine);
            return b.ToString();
        }
    }

    public class CodeInfo_TXTDelLineOp : CodeInfo
    {
        public List<CodeInfo_TXTDelLine> InfoList;

        public CodeInfo_TXTDelLineOp(List<CodeInfo_TXTDelLine> infoList)
        {
            InfoList = infoList;
        }
    }

    [Serializable]
    public class CodeInfo_TXTDelSpaces : CodeInfo
    { // TXTDelSpaces,<FileName>
        public string FileName;

        public CodeInfo_TXTDelSpaces(string fileName)
        {
            FileName = fileName;
        }

        public override string ToString()
        {
            StringBuilder b = new StringBuilder();
            b.Append(FileName);
            return b.ToString();
        }
    }

    [Serializable]
    public class CodeInfo_TXTDelEmptyLines : CodeInfo
    { // TXTDelEmptyLines,<FileName>
        public string FileName;

        public CodeInfo_TXTDelEmptyLines(string fileName)
        {
            FileName = fileName;
        }

        public override string ToString()
        {
            StringBuilder b = new StringBuilder();
            b.Append(FileName);
            return b.ToString();
        }
    }
    #endregion

    #region CodeInfo 04 - INI
    [Serializable]
    public class CodeInfo_IniRead : CodeInfo
    { // INIRead,<FileName>,<Section>,<Key>,<DestVar>
        public string FileName;
        public string Section;
        public string Key;
        public string DestVar;

        public CodeInfo_IniRead(string fileName, string section, string key, string destVar)
        {
            FileName = fileName;
            Section = section;
            Key = key;
            DestVar = destVar;
        }

        public override string ToString()
        {
            StringBuilder b = new StringBuilder();
            b.Append(FileName);
            b.Append(",");
            b.Append(Section);
            b.Append(",");
            b.Append(Key);
            b.Append(",%");
            b.Append(DestVar);
            b.Append("%");
            return b.ToString();
        }
    }

    [Serializable]
    public class CodeInfo_IniReadOp : CodeInfo
    {    
        public List<CodeCommand> Cmds;
        public List<CodeInfo_IniRead> Infos
        {
            get => Cmds.Select(x => x.Info as CodeInfo_IniRead).ToList();
        }

        public CodeInfo_IniReadOp(List<CodeCommand> cmds)
        {
            Cmds = cmds;
        }
    }

    [Serializable]
    public class CodeInfo_IniWrite : CodeInfo
    { // INIWrite,<FileName>,<Section>,<Key>,<Value>
        public string FileName;
        public string Section;
        public string Key;
        public string Value;

        public CodeInfo_IniWrite(string fileName, string section, string key, string value)
        {
            FileName = fileName;
            Section = section;
            Key = key;
            Value = value;
        }

        public override string ToString()
        {
            StringBuilder b = new StringBuilder();
            b.Append(FileName);
            b.Append(",");
            b.Append(Section);
            b.Append(",");
            b.Append(Key);
            b.Append(",");
            b.Append(Value);
            return b.ToString();
        }
    }

    [Serializable]
    public class CodeInfo_IniWriteOp : CodeInfo
    {
        public List<CodeCommand> Cmds;
        public List<CodeInfo_IniWrite> Infos
        {
            get => Cmds.Select(x => x.Info as CodeInfo_IniWrite).ToList();
        }

        public CodeInfo_IniWriteOp(List<CodeCommand> cmds)
        {
            Cmds = cmds;
        }
    }

    [Serializable]
    public class CodeInfo_IniDelete : CodeInfo
    { // INIDelete,<FileName>,<Section>,<Key>
        public string FileName;
        public string Section;
        public string Key;

        public CodeInfo_IniDelete(string fileName, string section, string key)
        {
            FileName = fileName;
            Section = section;
            Key = key;
        }

        public override string ToString()
        {
            StringBuilder b = new StringBuilder();
            b.Append(FileName);
            b.Append(",");
            b.Append(Section);
            b.Append(",");
            b.Append(Key);
            return b.ToString();
        }
    }

    [Serializable]
    public class CodeInfo_IniDeleteOp : CodeInfo
    {
        public List<CodeCommand> Cmds;
        public List<CodeInfo_IniDelete> Infos
        {
            get => Cmds.Select(x => x.Info as CodeInfo_IniDelete).ToList();
        }

        public CodeInfo_IniDeleteOp(List<CodeCommand> cmds)
        {
            Cmds = cmds;
        }
    }

    [Serializable]
    public class CodeInfo_IniReadSection : CodeInfo
    { // INIReadSection,<FileName>,<Section>,<DestVar>
        public string FileName;
        public string Section;
        public string DestVar;

        public CodeInfo_IniReadSection(string fileName, string section, string destVar)
        {
            FileName = fileName;
            Section = section;
            DestVar = destVar;
        }

        public override string ToString()
        {
            return $"{FileName},{Section},{DestVar}";
        }
    }

    [Serializable]
    public class CodeInfo_IniReadSectionOp : CodeInfo
    {
        public List<CodeCommand> Cmds;
        public List<CodeInfo_IniReadSection> Infos
        {
            get => Cmds.Select(x => x.Info as CodeInfo_IniReadSection).ToList();
        }

        public CodeInfo_IniReadSectionOp(List<CodeCommand> cmds)
        {
            Cmds = cmds;
        }
    }

    [Serializable]
    public class CodeInfo_IniAddSection : CodeInfo
    { // INIAddSection,<FileName>,<Section>
        public string FileName;
        public string Section;

        public CodeInfo_IniAddSection(string fileName, string section)
        {
            FileName = fileName;
            Section = section;
        }

        public override string ToString()
        {
            StringBuilder b = new StringBuilder();
            b.Append(FileName);
            b.Append(",");
            b.Append(Section);
            return b.ToString();
        }
    }

    [Serializable]
    public class CodeInfo_IniAddSectionOp : CodeInfo
    {
        public List<CodeCommand> Cmds;
        public List<CodeInfo_IniAddSection> Infos
        {
            get => Cmds.Select(x => x.Info as CodeInfo_IniAddSection).ToList();
        }

        public CodeInfo_IniAddSectionOp(List<CodeCommand> cmds)
        {
            Cmds = cmds;
        }
    }

    [Serializable]
    public class CodeInfo_IniDeleteSection : CodeInfo
    { // INIDeleteSection,<FileName>,<Section>
        public string FileName;
        public string Section;

        public CodeInfo_IniDeleteSection(string fileName, string section)
        {
            FileName = fileName;
            Section = section;
        }

        public override string ToString()
        {
            StringBuilder b = new StringBuilder();
            b.Append(FileName);
            b.Append(",");
            b.Append(Section);
            return b.ToString();
        }
    }

    [Serializable]
    public class CodeInfo_IniDeleteSectionOp : CodeInfo
    { 
        public List<CodeCommand> Cmds;
        public List<CodeInfo_IniDeleteSection> Infos
        {
            get => Cmds.Select(x => x.Info as CodeInfo_IniDeleteSection).ToList();
        }

        public CodeInfo_IniDeleteSectionOp(List<CodeCommand> cmds)
        {
            Cmds = cmds;
        }
    }

    [Serializable]
    public class CodeInfo_IniWriteTextLine : CodeInfo
    { // IniWriteTextLine,<FileName>,<Section>,<Line>,[APPEND] 
        public string FileName;
        public string Section;
        public string Line;
        public bool Append;

        public CodeInfo_IniWriteTextLine(string fileName, string section, string line, bool append)
        {
            FileName = fileName;
            Section = section;
            Line = line;
            Append = append;
        }

        public override string ToString()
        {
            StringBuilder b = new StringBuilder();
            b.Append(FileName);
            b.Append(",");
            b.Append(Section);
            b.Append(",");
            b.Append(Line);
            if (Append)
                b.Append(",APPEND");
            return b.ToString();
        }
    }
   
    [Serializable]
    public class CodeInfo_IniWriteTextLineOp : CodeInfo
    {
        public List<CodeCommand> Cmds;
        public List<CodeInfo_IniWriteTextLine> Infos
        {
            get => Cmds.Select(x => x.Info as CodeInfo_IniWriteTextLine).ToList();
        }

        public CodeInfo_IniWriteTextLineOp(List<CodeCommand> cmds)
        {
            Cmds = cmds;
        }
    }

    [Serializable]
    public class CodeInfo_IniMerge : CodeInfo
    { // INIMerge,<SrcFile>,<DestFile>
        public string SrcFile;
        public string DestFile;

        public CodeInfo_IniMerge(string srcFile, string destFile)
        {
            SrcFile = srcFile;
            DestFile = destFile;
        }

        public override string ToString()
        {
            return $"{SrcFile},{DestFile}";
        }
    }
    #endregion

    #region CodeInfo 05 - Archive
    public enum ArchiveCompressFormat
    {
        Zip = 1,
    }

    [Serializable]
    public class CodeInfo_Compress : CodeInfo
    { // Compress,<Format>,<SrcPath>,<DestArchive>,[CompressLevel],[UTF8|UTF16|UTF16BE|ANSI]
        public ArchiveCompressFormat Format;
        public string SrcPath;
        public string DestArchive;
        public ArchiveHelper.CompressLevel? CompressLevel;
        public Encoding Encoding;

        public CodeInfo_Compress(ArchiveCompressFormat format, string srcDir, string destArchive, ArchiveHelper.CompressLevel? compressLevel, Encoding encoding)
        {
            Format = format;
            SrcPath = srcDir;
            DestArchive = destArchive;
            CompressLevel = compressLevel;
            Encoding = encoding;
        }

        public override string ToString()
        {
            StringBuilder b = new StringBuilder();
            switch (Format)
            {
                case ArchiveCompressFormat.Zip:
                    b.Append("Zip");
                    break;
            }
            b.Append(",");
            b.Append(SrcPath);
            b.Append(",");
            b.Append(DestArchive);
            if (CompressLevel != null)
            {
                b.Append(",");
                b.Append(CompressLevel.ToString().ToUpper());
            }
            if (Encoding != null)
            {
                if (Encoding == Encoding.UTF8)
                    b.Append(",UTF8");
                else if (Encoding == Encoding.Unicode)
                    b.Append(",UTF16");
                else if (Encoding == Encoding.BigEndianUnicode)
                    b.Append(",UTF16BE");
                else if (Encoding == Encoding.ASCII)
                    b.Append(",ANSI");
            }
            return b.ToString();
        }
    }

    [Serializable]
    public class CodeInfo_Decompress : CodeInfo
    { // Decompress,<SrcArchive>,<DestDir>,[UTF8|UTF16|UTF16BE|ANSI]
        public string SrcArchive;
        public string DestDir;
        public Encoding Encoding;

        public CodeInfo_Decompress(string srcArchive, string destArchive, Encoding encoding)
        {
            SrcArchive = srcArchive;
            DestDir = destArchive;
            Encoding = encoding;
        }

        public override string ToString()
        {
            StringBuilder b = new StringBuilder();
            b.Append(SrcArchive);
            b.Append(",");
            b.Append(DestDir);
            if (Encoding != null)
            {
                if (Encoding == Encoding.UTF8)
                    b.Append(",UTF8");
                else if (Encoding == Encoding.Unicode)
                    b.Append(",UTF16");
                else if (Encoding == Encoding.BigEndianUnicode)
                    b.Append(",UTF16BE");
                else if (Encoding == Encoding.ASCII)
                    b.Append(",ANSI");
            }
            return b.ToString();
        }
    }

    [Serializable]
    public class CodeInfo_Expand : CodeInfo
    { // Expand,<SrcCab>,<DestDir>,[SingleFile],[PRESERVE],[NOWARN]
        public string SrcCab;
        public string DestDir;
        public string SingleFile;
        public bool Preserve; // Only enabled if SingleFile is set
        public bool NoWarn; // Only enabled if SingleFile is set

        public CodeInfo_Expand(string srcCab, string destDir, string singleFile, bool preserve, bool noWarn)
        {
            SrcCab = srcCab;
            DestDir = destDir;
            SingleFile = singleFile;
            Preserve = preserve;
            NoWarn = noWarn;
        }

        public override string ToString()
        {
            StringBuilder b = new StringBuilder();
            b.Append(SrcCab);
            b.Append(",");
            b.Append(DestDir);
            if (SingleFile != null)
            {
                b.Append(",");
                b.Append(SingleFile);
            }
            if (Preserve)
                b.Append(",PRESERVE");
            if (NoWarn)
                b.Append(",NOWARN");
            return b.ToString();
        }
    }

    [Serializable]
    public class CodeInfo_CopyOrExpand : CodeInfo
    { // CopyOrExpand,<SrcFile>,<DestPath>,[PRESERVE],[NOWARN]
        public string SrcFile;
        public string DestPath;
        public bool Preserve;
        public bool NoWarn;

        public CodeInfo_CopyOrExpand(string srcCab, string destDir, bool preserve, bool noWarn)
        {
            SrcFile = srcCab;
            DestPath = destDir;
            Preserve = preserve;
            NoWarn = noWarn;
        }

        public override string ToString()
        {
            StringBuilder b = new StringBuilder();
            b.Append(SrcFile);
            b.Append(",");
            b.Append(DestPath);
            if (Preserve)
                b.Append(",PRESERVE");
            if (NoWarn)
                b.Append(",NOWARN");
            return b.ToString();
        }
    }
    #endregion

    #region CodeInfo 06 - Network
    [Serializable]
    public class CodeInfo_WebGet : CodeInfo
    { // WebGet,<URL>,<DestPath>,[HashType],[HashDigest]
        public string URL;
        public string DestPath;
        public string HashType;
        public string HashDigest;

        public CodeInfo_WebGet(string url, string destPath, string hashType, string hashDigest)
        {
            URL = url;
            DestPath = destPath;
            HashType = hashType;
            HashDigest = hashDigest;
        }

        public override string ToString()
        {
            StringBuilder b = new StringBuilder();
            b.Append(URL);
            b.Append(",");
            b.Append(DestPath);
            if (HashType != null && HashDigest != null)
            {
                b.Append(",");
                b.Append(HashType);
                b.Append(",");
                b.Append(HashDigest);
            }
            return b.ToString();
        }
    }
    #endregion

    #region CodeInfo 07 - Script
    [Serializable]
    public class CodeInfo_ExtractFile : CodeInfo
    { // ExtractFile,%ScriptFile%,<DirName>,<FileName>,<ExtractTo>
        public string ScriptFile;
        public string DirName;
        public string FileName;
        public string DestDir;

        public CodeInfo_ExtractFile(string scriptFile, string dirName, string fileName, string extractTo)
        {
            ScriptFile = scriptFile;
            DirName = dirName;
            FileName = fileName;
            DestDir = extractTo;
        }

        public override string ToString()
        {
            return $"{ScriptFile},{DirName},{FileName},{DestDir}";
        }
    }

    [Serializable]
    public class CodeInfo_ExtractAndRun : CodeInfo
    { // ExtractAndRun,%ScriptFile%,<DirName>,<FileName>,[Params]
        public string ScriptFile;
        public string DirName;
        public string FileName;
        public string[] Params;

        public CodeInfo_ExtractAndRun(string scriptFile, string dirName, string fileName, string[] parameters)
        {
            ScriptFile = scriptFile;
            DirName = dirName;
            FileName = fileName;
            Params = parameters;
        }

        public override string ToString()
        {
            StringBuilder b = new StringBuilder();
            b.Append(ScriptFile);
            b.Append(",");
            b.Append(DirName);
            b.Append(",");
            b.Append(FileName);
            b.Append(",");
            for (int i = 0; i < Params.Length; i++)
            {
                b.Append(Params[i]);
                if (i < Params.Length - 1)
                    b.Append(",");
            }
            return b.ToString();
        }
    }

    [Serializable]
    public class CodeInfo_ExtractAllFiles : CodeInfo
    { // ExtractAllFiles,%ScriptFile%,<DirName>,<ExtractTo>
        public string ScriptFile;
        public string DirName;
        public string DestDir;

        public CodeInfo_ExtractAllFiles(string scriptFile, string dirName, string extractTo)
        {
            ScriptFile = scriptFile;
            DirName = dirName;
            DestDir = extractTo;
        }

        public override string ToString()
        {
            return $"{ScriptFile},{DirName},{DestDir}";
        }
    }

    [Serializable]
    public class CodeInfo_Encode : CodeInfo
    { // Encode,%ScriptFile%,<DirName>,<FileName>
        public string ScriptFile;
        public string DirName;
        public string FilePath; // Can have Wildcard

        public CodeInfo_Encode(string scriptFile, string dirName, string filePath)
        {
            ScriptFile = scriptFile;
            DirName = dirName;
            FilePath = filePath;
        }

        public override string ToString()
        {
            return $"{ScriptFile},{DirName},{FilePath}";
        }
    }
    #endregion

    #region CodeInfo 08 - Interface
    [Serializable]
    public class CodeInfo_Visible : CodeInfo
    { // Visible,<%InterfaceKey%>,<Visibility>
        public string InterfaceKey; // Must start and end with %
        public string Visibility; // True or False

        public CodeInfo_Visible(string interfaceKey, string visibility)
        {
            InterfaceKey = interfaceKey;
            Visibility = visibility;
        }

        public override string ToString()
        {
            return $"{InterfaceKey},{Visibility}";
        }
    }

    [Serializable]
    public class CodeInfo_VisibleOp : CodeInfo
    { // Visible,<%InterfaceKey%>,<Visiblity>
        public List<CodeInfo_Visible> InfoList;

        public CodeInfo_VisibleOp(List<CodeInfo_Visible> infoList)
        {
            InfoList = infoList;
        }
    }

    [Serializable]
    public enum InterfaceElement
    {
        Text, Visible, PosX, PosY, Width, Height, Value
    }

    [Serializable]
    public class CodeInfo_ReadInterface : CodeInfo
    { // ReadInterface,<Element>,<ScriptFile>,<Section>,<Key>,<DestVar>
        public InterfaceElement Element;
        public string ScriptFile;
        public string Section;
        public string Key;
        public string DestVar;

        public CodeInfo_ReadInterface(InterfaceElement element, string scriptFile, string section, string key, string destVar)
        {
            Element = element;
            ScriptFile = scriptFile;
            Section = section;
            Key = key;
            DestVar = destVar;
        }

        public override string ToString()
        {
            return $"{Element},{ScriptFile},{Section},{Key},{DestVar}";
        }
    }

    [Serializable]
    public class CodeInfo_WriteInterface : CodeInfo
    { // WriteInterface,<Element>,<ScriptFile>,<Section>,<Key>,<Value>
        public InterfaceElement Element;
        public string ScriptFile;
        public string Section;
        public string Key;
        public string Value;

        public CodeInfo_WriteInterface(InterfaceElement element, string scriptFile, string section, string key, string value)
        {
            Element = element;
            ScriptFile = scriptFile;
            Section = section;
            Key = key;
            Value = value;
        }

        public override string ToString()
        {
            return $"{Element},{ScriptFile},{Section},{Key},{Value}";
        }
    }

    [Serializable]
    public enum CodeMessageAction { None, Information, Confirmation, Error, Warning }

    [Serializable]
    public class CodeInfo_Message : CodeInfo
    { // Message,<Message>[,ICON][,TIMEOUT]
        public string Message;
        public CodeMessageAction Action; // Optional;
        public string Timeout; // Optional, Its type should be int, but set to string because of variable system

        public CodeInfo_Message(string message, CodeMessageAction action, string timeout)
        {
            Message = message;
            Action = action;
            Timeout = timeout;
        }

        public override string ToString()
        {
            StringBuilder b = new StringBuilder();
            b.Append(Message);
            b.Append(",");
            b.Append(Action);
            if (Timeout != null)
            {
                b.Append(",");
                b.Append(Timeout);
            }
            return b.ToString();
        }
    }

    [Serializable]
    public class CodeInfo_Echo : CodeInfo
    {
        public string Message;
        public bool Warn;

        public CodeInfo_Echo(string message, bool warn)
        {
            Message = message;
            Warn = warn;
        }

        public override string ToString()
        {
            StringBuilder b = new StringBuilder();
            b.Append(Message);
            if (Warn)
                b.Append(",WARN");
            return b.ToString();
        }
    }

    [Serializable]
    public class CodeInfo_EchoFile : CodeInfo
    { // EchoFile,<SrcFile>[,WARN][,ENCODE]
        public string SrcFile;
        public bool Warn;
        public bool Encode;

        public CodeInfo_EchoFile(string srcFile, bool warn, bool encode)
        {
            SrcFile = srcFile;
            Warn = warn;
            Encode = encode;
        }

        public override string ToString()
        {
            StringBuilder b = new StringBuilder();
            b.Append(SrcFile);
            if (Warn)
                b.Append(",WARN");
            if (Encode)
                b.Append(",ENCODE");
            return b.ToString();
        }
    }

    #region UserInputType, UserInputInfo
    public enum UserInputType
    { 
        DirPath,
        FilePath,
    }

    [Serializable]
    public class UserInputInfo { }

    [Serializable]
    public class UserInputInfo_DirFile : UserInputInfo
    {
        // UserInput,Dir,<InitPath>,<DestVar>
        // UserInput,File,<InitPath>,<DestVar>
        public string InitPath;
        public string DestVar;

        public UserInputInfo_DirFile(string initPath, string destVar)
        {
            InitPath = initPath;
            DestVar = destVar;
        }

        public override string ToString()
        {
            return $"{InitPath},{DestVar}";
        }
    }
    #endregion

    [Serializable]
    public class CodeInfo_UserInput : CodeInfo
    {
        public UserInputType Type;
        public UserInputInfo SubInfo;

        public CodeInfo_UserInput(UserInputType type, UserInputInfo subInfo)
        {
            Type = type;
            SubInfo = subInfo;
        }

        public override string ToString()
        {
            return $"{Type},{SubInfo}";
        }
    }

    [Serializable]
    public class CodeInfo_AddInterface : CodeInfo
    { // AddInterface,<ScriptFile>,<Interface>,<Prefix>
        public string ScriptFile;
        public string Interface;
        public string Prefix;

        public CodeInfo_AddInterface(string scriptFile, string interfaceSection, string prefix)
        {
            ScriptFile = scriptFile;
            Interface = interfaceSection;
            Prefix = prefix;
        }

        public override string ToString()
        {
            return $"{ScriptFile},{Interface},{Prefix}";
        }
    }
    #endregion

    #region CodeInfo 09 - Hash
    [Serializable]
    public class CodeInfo_Hash : CodeInfo
    { // Hash,<HashType>,<FilePath>,<DestVar>
        public string HashType;
        public string FilePath;
        public string DestVar;

        public CodeInfo_Hash(string hashType, string filePath, string destVar)
        {
            HashType = hashType;
            FilePath = filePath;
            DestVar = destVar;
        }

        public override string ToString()
        {
            return $"{HashType},{FilePath},{DestVar}";
        }
    }
    #endregion

    #region StrFormatType, StrFormatInfo
    public enum StrFormatType
    { // 아니 왜 사칙연산이 StrFormat에 있지...
        IntToBytes, Bytes, // IntToBytes == Bytes
        BytesToInt,
        Hex,
        Ceil, Floor, Round, // Round added in PEBakery 
        Date,
        FileName, DirPath, Path, Ext, // DirPath == Path
        PathCombine,
        Inc, Dec, Mult, Div,
        Left, Right,
        SubStr, // Added in PEBakery
        Len,
        LTrim, RTrim, CTrim, NTrim,
        UCase, LCase,
        Pos, PosX,
        Replace, ReplaceX,
        ShortPath, LongPath,
        Split,
    }

    [Serializable]
    public class StrFormatInfo { }

    [Serializable]
    public class StrFormatInfo_IntToBytes : StrFormatInfo
    { // StrFormat,Bytes,<Integer>,<DestVar>
        public string ByteSize;
        public string DestVar;

        public StrFormatInfo_IntToBytes(string byteSize, string destVar)
        {
            ByteSize = byteSize;
            DestVar = destVar;
        }

        public override string ToString()
        {
            return $"{ByteSize},{DestVar}";
        }
    }

    [Serializable]
    public class StrFormatInfo_BytesToInt : StrFormatInfo
    { // StrFormat,BytesToInt,<Bytes>,<DestVar>
        public string HumanReadableByteSize;
        public string DestVar;

        public StrFormatInfo_BytesToInt(string byteSize, string destVar)
        {
            HumanReadableByteSize = byteSize;
            DestVar = destVar;
        }

        public override string ToString()
        {
            return $"{HumanReadableByteSize},{DestVar}";
        }
    }

    [Serializable]
    public class StrFormatInfo_Hex : StrFormatInfo
    { // StrFormat,Hex,<Integer>,<DestVar>
        public string Integer;
        public string DestVar;

        public StrFormatInfo_Hex(string integer, string destVar)
        {
            Integer = integer;
            DestVar = destVar;
        }

        public override string ToString()
        {
            StringBuilder b = new StringBuilder();
            b.Append(Integer);
            b.Append(",");
            b.Append(DestVar);
            return b.ToString();
        }
    }

    [Serializable]
    public class StrFormatInfo_CeilFloorRound : StrFormatInfo
    {
        // StrFormat,Ceil,<SizeVar>,<CeilTo>
        // StrFormat,Floor,<SizeVar>,<FloorTo>
        // StrFormat,Round,<SizeVar>,<RoundTo>
        // <RoundTo> can be [PositiveInteger], [K], [M], [G], [T], [P]

        public string SizeVar;
        public string RoundTo;

        public StrFormatInfo_CeilFloorRound(string sizeVar, string roundTo)
        {
            SizeVar = sizeVar;
            RoundTo = roundTo;
        }

        public override string ToString()
        {
            return $"{SizeVar},{RoundTo}";
        }
    }

    [Serializable]
    public class StrFormatInfo_Date : StrFormatInfo
    { // StrFormat,Date,<DestVar>,<FormatString>
        public string DestVar;
        public string FormatString;

        public StrFormatInfo_Date(string destVar, string formatString)
        {
            DestVar = destVar;
            FormatString = formatString;
        }

        public override string ToString()
        {
            StringBuilder b = new StringBuilder();
            b.Append(DestVar);
            b.Append(",");
            // This does not show original format string, but in .Net format string!
            b.Append(StringEscaper.Doublequote(FormatString));
            return b.ToString();
        }
    }

    [Serializable]
    public class StrFormatInfo_Path : StrFormatInfo
    {
        // StrFormat,FileName,<FilePath>,<DestVar>
        // StrFormat,DirPath,<FilePath>,<DestVar> -- Same with StrFormat,Path
        // StrFormat,Ext,<FilePath>,<DestVar>
        public string FilePath;
        public string DestVar;

        public StrFormatInfo_Path(string filePath, string destVar)
        {
            FilePath = filePath;
            DestVar = destVar;
        }

        public override string ToString()
        {
            StringBuilder b = new StringBuilder();
            b.Append(StringEscaper.Doublequote(FilePath));
            b.Append(",");
            b.Append(DestVar);            
            return b.ToString();
        }
    }

    [Serializable]
    public class StrFormatInfo_PathCombine : StrFormatInfo
    { // StrFormat,PathCombine,<DirPath>,<FileName>,<DestVar>
        public string DirPath;
        public string FileName;
        public string DestVar;

        public StrFormatInfo_PathCombine(string dirPath, string fileName, string destVar)
        {
            DirPath = dirPath;
            FileName = fileName;
            DestVar = destVar;
        }

        public override string ToString()
        {
            StringBuilder b = new StringBuilder();
            b.Append(StringEscaper.Doublequote(DirPath));
            b.Append(",");
            b.Append(StringEscaper.Doublequote(FileName));
            b.Append(",");
            b.Append(DestVar);
            return b.ToString();
        }
    }

    [Serializable]
    public class StrFormatInfo_Arithmetic : StrFormatInfo
    {
        // StrFormat,Inc,<DestVar>,<Integer>
        // StrFormat,Dec,<DestVar>,<Integer>
        // StrFormat,Mult,<DestVar>,<Integer>
        // StrFormat,Div,<DestVar>,<Integer>

        public string DestVar;
        public string Integer; // These value's type must be integer, but set to string because of variables system

        public StrFormatInfo_Arithmetic(string destVar, string integer)
        {
            DestVar = destVar;
            Integer = integer;
        }

        public override string ToString()
        {
            StringBuilder b = new StringBuilder();
            b.Append(DestVar);
            b.Append(",");
            b.Append(StringEscaper.Doublequote(Integer));
            return b.ToString();
        }
    }

    [Serializable]
    public class StrFormatInfo_LeftRight : StrFormatInfo
    { // Note : Integer can be negative integer, not like WB082's limitation
        // StrFormat,Left,<SrcString>,<Integer>,<DestVar>
        // StrFormat,Right,<SrcString>,<Integer>,<DestVar>
        public string SrcStr;
        public string CutLen; 
        public string DestVar;

        public StrFormatInfo_LeftRight(string srcString, string integer, string destVar)
        {
            SrcStr = srcString;
            CutLen = integer;
            DestVar = destVar;
        }

        public override string ToString()
        {
            StringBuilder b = new StringBuilder();
            b.Append(SrcStr);
            b.Append(",");
            b.Append(StringEscaper.Doublequote(CutLen));
            b.Append(",");
            b.Append(DestVar);
            return b.ToString();
        }
    }

    [Serializable]
    public class StrFormatInfo_SubStr : StrFormatInfo
    { // StrFormat,SubStr,<SrcString>,<StartPos>,<Length>,<DestVar>
        public string SrcStr;
        public string StartPos; // Index start from 1, not 0!
        public string Length; 
        public string DestVar;

        public StrFormatInfo_SubStr(string srcString, string startPos, string length, string destVar)
        {
            SrcStr = srcString;
            StartPos = startPos;
            Length = length;
            DestVar = destVar;
        }

        public override string ToString()
        {
            StringBuilder b = new StringBuilder();
            b.Append(SrcStr);
            b.Append(",");
            b.Append(StringEscaper.Doublequote(StartPos));
            b.Append(",");
            b.Append(StringEscaper.Doublequote(Length));
            b.Append(",");
            b.Append(DestVar);
            return b.ToString();
        }
    }

    [Serializable]
    public class StrFormatInfo_Len : StrFormatInfo
    { // StrFormat,Len,<SrcString>,<DestVarName>
        public string SrcStr;
        public string DestVar;

        public StrFormatInfo_Len(string srcString, string destVar)
        {
            SrcStr = srcString;
            DestVar = destVar;
        }

        public override string ToString()
        {
            StringBuilder b = new StringBuilder();
            b.Append(SrcStr);
            b.Append(",");
            b.Append(DestVar);
            return b.ToString();
        }
    }

    [Serializable]
    public class StrFormatInfo_Trim : StrFormatInfo
    {
        // StrFormat,LTrim,<SrcString>,<Integer>,<DestVar>
        // StrFormat,RTrim,<SrcString>,<Integer>,<DestVar>
        // StrFormat,CTrim,<SrcString>,<Chars>,<DestVar>

        public string SrcStr;
        public string ToTrim;
        public string DestVarName;

        public StrFormatInfo_Trim(string srcString, string trimValue, string destVar)
        {
            SrcStr = srcString;
            ToTrim = trimValue;
            DestVarName = destVar;
        }

        public override string ToString()
        {
            StringBuilder b = new StringBuilder();
            b.Append(SrcStr);
            b.Append(",");
            b.Append(StringEscaper.Doublequote(ToTrim));
            b.Append(",");
            b.Append(DestVarName);
            return b.ToString();
        }
    }

    [Serializable]
    public class StrFormatInfo_NTrim : StrFormatInfo
    { // StrFormat,NTrim,<SrcString>,<DestVar>
        public string SrcStr;
        public string DestVar;

        public StrFormatInfo_NTrim(string srcString,  string destVar)
        {
            SrcStr = srcString;
            DestVar = destVar;
        }

        public override string ToString()
        {
            StringBuilder b = new StringBuilder();
            b.Append(SrcStr);
            b.Append(",");
            b.Append(DestVar);
            return b.ToString();
        }
    }

    [Serializable]
    public class StrFormatInfo_ULCase : StrFormatInfo
    {
        // StrFormat,UCase,<SrcString>,<DestVar>
        // StrFormat,LCase,<SrcString>,<DestVar>

        public string SrcStr;
        public string DestVar;

        public StrFormatInfo_ULCase(string srcStr, string destVar)
        {
            SrcStr = srcStr;
            DestVar = destVar;
        }

        public override string ToString()
        {
            StringBuilder b = new StringBuilder();
            b.Append(SrcStr);
            b.Append(",");
            b.Append(DestVar);
            return b.ToString();
        }
    }

    [Serializable]
    public class StrFormatInfo_Pos : StrFormatInfo
    { // StrFormat,Pos,<SrcString>,<SubString>,<DestVar>
        public string SrcStr;
        public string SubStr;
        public string DestVar;

        public StrFormatInfo_Pos(string srcString, string subString, string destVar)
        {
            SrcStr = srcString;
            SubStr = subString;
            DestVar = destVar;
        }

        public override string ToString()
        {
            StringBuilder b = new StringBuilder();
            b.Append(StringEscaper.QuoteEscape(SrcStr));
            b.Append(",");
            b.Append(StringEscaper.QuoteEscape(SubStr));
            b.Append(",");
            b.Append(DestVar);
            return b.ToString();
        }
    }

    [Serializable]
    public class StrFormatInfo_Replace : StrFormatInfo
    {
        // StrFormat,Replace,<SrcString>,<ToBeReplaced>,<ReplaceWith>,<DestVar>
        // StrFormat,ReplaceX,<SrcString>,<ToBeReplaced>,<ReplaceWith>,<DestVar>

        public string SrcString;
        public string ToBeReplaced;
        public string ReplaceWith;
        public string DestVar;

        public StrFormatInfo_Replace(string srcString, string toBeReplaced, string replaceWith, string destVar)
        {
            SrcString = srcString;
            ToBeReplaced = toBeReplaced;
            ReplaceWith = replaceWith;
            DestVar = destVar;
        }

        public override string ToString()
        {
            StringBuilder b = new StringBuilder();
            b.Append(StringEscaper.QuoteEscape(SrcString));
            b.Append(",");
            b.Append(StringEscaper.QuoteEscape(ToBeReplaced));
            b.Append(",");
            b.Append(StringEscaper.QuoteEscape(ReplaceWith));
            b.Append(",");
            b.Append(DestVar);
            return b.ToString();
        }
    }

    [Serializable]
    public class StrFormatInfo_ShortLongPath : StrFormatInfo
    {
        // StrFormat,ShortPath,<SrcString>,<DestVar>
        // StrFormat,LongPath,<SrcString>,<DestVar>

        public string SrcString;
        public string DestVar;

        public StrFormatInfo_ShortLongPath(string srcString, string destVar)
        {
            SrcString = srcString;
            DestVar = destVar;
        }

        public override string ToString()
        {
            StringBuilder b = new StringBuilder();
            b.Append(StringEscaper.QuoteEscape(SrcString));
            b.Append(",");
            b.Append(DestVar);
            return b.ToString();
        }
    }

    [Serializable]
    public class StrFormatInfo_Split : StrFormatInfo
    { // StrFormat,Split,<SrcString>,<Delimeter>,<Index>,<DestVar>
        public string SrcString;
        public string Delimeter;
        public string Index; 
        public string DestVar;

        public StrFormatInfo_Split(string srcString, string delimeter, string index, string destVar)
        {
            SrcString = srcString;
            Delimeter = delimeter;
            Index = index;
            DestVar = destVar;
        }

        public override string ToString()
        {
            StringBuilder b = new StringBuilder();
            b.Append(StringEscaper.QuoteEscape(SrcString));
            b.Append(",");
            b.Append(StringEscaper.QuoteEscape(Delimeter));
            b.Append(",");
            b.Append(StringEscaper.QuoteEscape(Index));
            b.Append(",");
            b.Append(StringEscaper.QuoteEscape(DestVar));
            return b.ToString();
        }
    }
    #endregion

    #region CodeInfo 10 - String
    [Serializable]
    public class CodeInfo_StrFormat : CodeInfo
    {
        public StrFormatType Type;
        public StrFormatInfo SubInfo;

        public CodeInfo_StrFormat(StrFormatType type, StrFormatInfo subInfo)
        {
            Type = type;
            SubInfo = subInfo;
        }

        public override string ToString()
        {
            StringBuilder b = new StringBuilder();
            b.Append(Type);
            b.Append(",");
            b.Append(SubInfo);
            return b.ToString();
        }
    }
    #endregion

    #region MathType, MathInfo
    public enum MathType
    { 
        Add, Sub, Mul, Div,
        IntDiv,
        Neg,
        ToSign, ToUnsign,
        BoolAnd, BoolOr, BoolXor,
        BoolNot,
        BitAnd, BitOr, BitXor,
        BitNot,
        BitShift,
        Ceil, Floor, Round, 
        Abs,
        Pow,
        Hex,
    }

    [Serializable]
    public class MathInfo { }

    [Serializable]
    public class MathInfo_Arithmetic : MathInfo
    { 
        // Math,Add,<DestVar>,<Src1>,<Src2>
        // Math,Sub,<DestVar>,<Src1>,<Src2>
        // Math,Mul,<DestVar>,<Src1>,<Src2>
        // Math,Div,<DestVar>,<Src1>,<Src2>

        public string DestVar;
        public string Src1;
        public string Src2;

        public MathInfo_Arithmetic(string destVar, string src1, string src2)
        {
            DestVar = destVar;
            Src1 = src1;
            Src2 = src2;
        }

        public override string ToString()
        {
            return $"{DestVar},{Src1},{Src2}";
        }
    }

    [Serializable]
    public class MathInfo_IntDiv : MathInfo
    { // Math,IntDiv,<QuotientVar>,<RemainderVar>,<Src1>,<Src2>
        public string QuotientVar;
        public string RemainderVar;
        public string Src1;
        public string Src2;

        public MathInfo_IntDiv(string quotientVar, string remainderVar, string src1, string src2)
        {
            QuotientVar = quotientVar;
            RemainderVar = remainderVar;
            Src1 = src1;
            Src2 = src2;
        }

        public override string ToString()
        {
            return $"{QuotientVar},{RemainderVar},{Src1},{Src2}";
        }
    }

    [Serializable]
    public class MathInfo_Neg : MathInfo
    { // Math,Neg,<DestVar>,<Src>
        public string DestVar;
        public string Src;

        public MathInfo_Neg(string destVar, string src)
        {
            DestVar = destVar;
            Src = src;
        }

        public override string ToString()
        {
            return $"{DestVar},{Src}";
        }
    }

    [Serializable]
    public class MathInfo_IntegerSignedness : MathInfo
    {
        // Math,ToSign,<DestVar>,<Src>,[8|16|32|64]
        // Math,ToUnsign,<DestVar>,<Src>,[8|16|32|64]

        public string DestVar;
        public string Src;
        public uint BitSize;

        public MathInfo_IntegerSignedness(string destVar, string src, uint bitSize)
        {
            DestVar = destVar;
            Src = src;
            BitSize = bitSize;
        }

        public override string ToString()
        {
            return $"{DestVar},{Src},{BitSize}";
        }
    }

    [Serializable]
    public class MathInfo_BoolLogicOper : MathInfo
    {
        // Math,BoolAnd,<DestVar>,<Src1>,<Src2>
        // Math,BoolOr,<DestVar>,<Src1>,<Src2>
        // Math,BoolXor,<DestVar>,<Src1>,<Src2>

        public string DestVar;
        public string Src1;
        public string Src2;

        public MathInfo_BoolLogicOper(string destVar, string src1, string src2)
        {
            DestVar = destVar;
            Src1 = src1;
            Src2 = src2;
        }

        public override string ToString()
        {
            return $"{DestVar},{Src1},{Src2}";
        }
    }

    [Serializable]
    public class MathInfo_BoolNot : MathInfo
    { // Math,BoolNot,<DestVar>,<Src>
        public string DestVar;
        public string Src;

        public MathInfo_BoolNot(string destVar, string src)
        {
            DestVar = destVar;
            Src = src;
        }

        public override string ToString()
        {
            return $"{DestVar},{Src}";
        }
    }

    [Serializable]
    public class MathInfo_BitLogicOper : MathInfo
    {
        // Math,BitAnd,<DestVar>,<Src1>,<Src2>
        // Math,BitOr,<DestVar>,<Src1>,<Src2>
        // Math,BitXor,<DestVar>,<Src1>,<Src2>

        public string DestVar;
        public string Src1; // Should be unsigned
        public string Src2; // Should be unsigned

        public MathInfo_BitLogicOper(string destVar, string src1, string src2)
        {
            DestVar = destVar;
            Src1 = src1;
            Src2 = src2;
        }

        public override string ToString()
        {
            return $"{DestVar},{Src1},{Src2}";
        }
    }

    [Serializable]
    public class MathInfo_BitNot : MathInfo
    { // Math,BitNot,<DestVar>,<Src>,[8|16|32|64]
        public string DestVar;
        public string Src; // Should be unsigned
        public uint BitSize; // Optional

        public MathInfo_BitNot(string destVar, string src, uint bitSize)
        {
            DestVar = destVar;
            Src = src;
            BitSize = bitSize;
        }

        public override string ToString()
        {
            return $"{DestVar},{Src},{BitSize}";
        }
    }

    [Serializable]
    public class MathInfo_BitShift : MathInfo
    { // Math,BitShift,<DestVar>,<Src>,<LEFT|RIGHT>,<Shift>,[8|16|32|64],[UNSIGNED]
        public string DestVar;
        public string Src;
        public string LeftRight;
        public string Shift;
        public uint BitSize; // Optional, [8|16|32|64]
        public bool Unsigned; // Optional, UNSIGNED

        public MathInfo_BitShift(string destVar, string src, string leftRight, string shift, uint botSoze, bool _unsigned)
        {
            DestVar = destVar;
            Src = src;
            LeftRight = leftRight;
            Shift = shift;
            BitSize = botSoze;
            Unsigned = _unsigned;
        }

        public override string ToString()
        {
            return $"{DestVar},{Src},{LeftRight},{Shift},{BitSize},{Unsigned}";
        }
    }

    [Serializable]
    public class MathInfo_CeilFloorRound : MathInfo
    {
        // Math,Ceil,<DestVar>,<Src>,<Unit>
        // Math,Floor,<DestVar>,<Src>,<Unit>
        // Math,Round,<DestVar>,<Src>,<Unit>

        public string DestVar;
        public string Src;
        public string Unit;

        public MathInfo_CeilFloorRound(string destVar, string src, string unit)
        {
            DestVar = destVar;
            Src = src;
            Unit = unit;
        }

        public override string ToString()
        {
            return $"{DestVar},{Src},{Unit}";
        }
    }

    [Serializable]
    public class MathInfo_Abs : MathInfo
    { // Math,Abs,<DestVar>,<Src>
        public string DestVar;
        public string Src;

        public MathInfo_Abs(string destVar, string src)
        {
            DestVar = destVar;
            Src = src;
        }

        public override string ToString()
        {
            return $"{DestVar},{Src}";
        }
    }

    [Serializable]
    public class MathInfo_Pow : MathInfo
    { // Math,Pow,<DestVar>,<Base>,<PowerOf>
        public string DestVar;
        public string Base;
        public string Power;

        public MathInfo_Pow(string destVar, string _base, string powerOf)
        {
            DestVar = destVar;
            Base = _base;
            Power = powerOf;
        }

        public override string ToString()
        {
            return $"{DestVar},{Base},{Power}";
        }
    }

    [Serializable]
    public class MathInfo_Hex : MathInfo
    { // Math,Hex,<DestVar>,<Integer>,[BitSize]
        public string DestVar;
        public string Integer;
        public uint BitSize; // Optional, [8|16|32|64]

        public MathInfo_Hex(string destVar, string integer, uint bitSize)
        {
            DestVar = destVar;
            Integer = integer;
            BitSize = bitSize;
        }

        public override string ToString()
        {
            StringBuilder b = new StringBuilder();
            b.Append(DestVar);
            b.Append(",");
            b.Append(Integer);
            b.Append(",");
            b.Append(BitSize);
            return b.ToString();
        }
    }
    #endregion

    #region CodeInfo 11 - Math
    [Serializable]
    public class CodeInfo_Math : CodeInfo
    {
        public MathType Type;
        public MathInfo SubInfo;

        public CodeInfo_Math(MathType type, MathInfo subInfo)
        {
            Type = type;
            SubInfo = subInfo;
        }

        public override string ToString()
        {
            StringBuilder b = new StringBuilder();
            b.Append(Type);
            b.Append(",");
            b.Append(SubInfo);
            return b.ToString();
        }
    }
    #endregion

    #region CodeInfo 12 - WIM
    [Serializable]
    public class CodeInfo_WimMount : CodeInfo
    { // WimMount,<SrcWim>,<ImageIndex>,<MountDir>,<READONLY|READWRITE>
        public string SrcWim;
        public string ImageIndex;
        public string MountDir;
        public string MountOption;

        public CodeInfo_WimMount(string srcWim, string imageIndex, string mountDir, string mountOption)
        {
            SrcWim = srcWim;
            ImageIndex = imageIndex;
            MountDir = mountDir;
            MountOption = mountOption;
        }

        public override string ToString()
        {
            return $"{SrcWim},{ImageIndex},{MountDir},{MountOption}";
        }
    }

    [Serializable]
    public class CodeInfo_WimUnmount : CodeInfo
    { // WimUnmount,<MountDir>,<DISCARD|COMMIT>
        public string MountDir;
        public string UnmountOption;

        public CodeInfo_WimUnmount(string mountDir, string unmountOption)
        {
            MountDir = mountDir;
            UnmountOption = unmountOption;
        }

        public override string ToString()
        {
            return $"{MountDir},{UnmountOption}";
        }
    }

    [Serializable]
    public class CodeInfo_WimInfo : CodeInfo
    { // WimInfo,<SrcWim>,<ImageIndex>,<Key>,<DestVar>
        public string SrcWim;
        public string ImageIndex;
        public string Key;
        public string DestVar;

        public CodeInfo_WimInfo(string srcWim, string imageIndex, string key, string destVar)
        {
            SrcWim = srcWim;
            ImageIndex = imageIndex;
            Key = key;
            DestVar = destVar;
        }

        public override string ToString()
        {
            return $"{SrcWim},{ImageIndex},{Key},{DestVar}";
        }
    }

    [Serializable]
    public class CodeInfo_WimApply : CodeInfo
    { // WimApply,<SrcWim>,<ImageIndex>,<DestDir>,[Split=STR],[CHECK],[NOACL],[NOATTRIB]
        public string SrcWim;
        public string ImageIndex;
        public string DestDir;
        public string Split;
        public bool CheckFlag;
        public bool NoAclFlag;
        public bool NoAttribFlag;

        public CodeInfo_WimApply(string srcWim, string imageIndex, string destDir, string split, bool check, bool noAcl, bool noAttrib)
        {
            SrcWim = srcWim;
            ImageIndex = imageIndex;
            DestDir = destDir;
            Split = split;
            CheckFlag = check;
            NoAclFlag = noAcl;
            NoAttribFlag = noAttrib;
        }

        public override string ToString()
        {
            StringBuilder b = new StringBuilder();
            b.Append(SrcWim);
            b.Append(",");
            b.Append(ImageIndex);
            b.Append(",");
            b.Append(DestDir);
            if (Split != null)
            {
                b.Append(",");
                b.Append(Split);
            }
            if (CheckFlag)
                b.Append(",CHECK");
            if (NoAclFlag)
                b.Append(",NOACL");
            if (NoAttribFlag)
                b.Append(",NOATTRIB");
            return b.ToString();
        }
    }

    [Serializable]
    public class CodeInfo_WimExtract : CodeInfo
    { // WimExtract,<SrcWim>,<ImageIndex>,<ExtractPath>,<DestDir>,[Split=],[CHECK],[NOACL],[NOATTRIB]
        // For extracting mutiple path at once, rely on WimExtractOp or WimExtractBulk
        public string SrcWim;
        public string ImageIndex;
        public string ExtractPath;
        public string DestDir;
        public string Split;
        public bool CheckFlag;
        public bool NoAclFlag;
        public bool NoAttribFlag;

        public CodeInfo_WimExtract(string srcWim, string imageIndex, string extractPath, string destDir, string split, bool check, bool noAcl, bool noAttrib)
        {
            SrcWim = srcWim;
            ImageIndex = imageIndex;
            ExtractPath = extractPath;
            DestDir = destDir;
            Split = split;
            CheckFlag = check;
            NoAclFlag = noAcl;
            NoAttribFlag = noAttrib;
        }

        public override string ToString()
        {
            StringBuilder b = new StringBuilder();
            b.Append(SrcWim);
            b.Append(",");
            b.Append(ImageIndex);
            b.Append(",");
            b.Append(ExtractPath);
            b.Append(",");
            b.Append(DestDir);
            b.Append(",");
            b.Append(DestDir);
            if (Split != null)
            {
                b.Append(",");
                b.Append(Split);
            }
            if (CheckFlag)
                b.Append(",CHECK");
            if (NoAclFlag)
                b.Append(",NOACL");
            if (NoAttribFlag)
                b.Append(",NOATTRIB");
            return b.ToString();
        }
    }

    [Serializable]
    public class CodeInfo_WimExtractBulk : CodeInfo
    { // WimExtractBulk,<SrcWim>,<ImageIndex>,<ListFile>,<DestDir>,[Split=],[CHECK],[NOACL],[NOATTRIB]
        public string SrcWim;
        public string ImageIndex;
        public string ListFile;
        public string DestDir;
        public string Split;
        public bool CheckFlag;
        public bool NoAclFlag;
        public bool NoAttribFlag;

        public CodeInfo_WimExtractBulk(string srcWim, string imageIndex, string listFile, string destDir, string split, bool check, bool noAcl, bool noAttrib)
        {
            SrcWim = srcWim;
            ImageIndex = imageIndex;
            ListFile = listFile;
            DestDir = destDir;
            Split = split;
            CheckFlag = check;
            NoAclFlag = noAcl;
            NoAttribFlag = noAttrib;
        }

        public override string ToString()
        {
            StringBuilder b = new StringBuilder();
            b.Append(SrcWim);
            b.Append(",");
            b.Append(ImageIndex);
            b.Append(",");
            b.Append(ListFile);
            b.Append(",");
            b.Append(DestDir);
            b.Append(",");
            b.Append(DestDir);
            if (Split != null)
            {
                b.Append(",");
                b.Append(Split);
            }
            if (CheckFlag)
                b.Append(",CHECK");
            if (NoAclFlag)
                b.Append(",NOACL");
            if (NoAttribFlag)
                b.Append(",NOATTRIB");
            return b.ToString();
        }
    }

    [Serializable]
    public class CodeInfo_WimExtractOp : CodeInfo
    {
        public List<CodeCommand> Cmds;
        public List<CodeInfo_WimExtract> Infos
        {
            get => Cmds.Select(x => x.Info as CodeInfo_WimExtract).ToList();
        }

        public CodeInfo_WimExtractOp(List<CodeCommand> cmds)
        {
            Cmds = cmds;
        }
    }

    [Serializable]
    public class CodeInfo_WimCapture : CodeInfo
    { // WimCapture,<SrcDir>,<DestWim>,<Compress>,[ImageName=STR],[ImageDesc=STR],[Flags=STR],[BOOT],[CHECK],[NOACL]
        public string SrcDir;
        public string DestWim;
        public string Compress; // [NONE|XPRESS|LZX|LZMS]
        public string ImageName; // Optional
        public string ImageDesc; // Optional
        public string WimFlags; // Optional
        public bool BootFlag; // Optional Flag
        public bool CheckFlag; // Optional Flag
        public bool NoAclFlag; // Optional Flag

        public CodeInfo_WimCapture(string srcDir, string destWim, string compress,
            string imageName, string imageDesc, string wimFlags,
            bool boot, bool check, bool noAcl)
        {
            SrcDir = srcDir;
            DestWim = destWim;
            Compress = compress;

            // Optional argument
            ImageName = imageName;
            ImageDesc = imageDesc;
            WimFlags = wimFlags;

            // Flags
            BootFlag = boot;
            CheckFlag = check;
            NoAclFlag = noAcl;
        }

        public override string ToString()
        {
            StringBuilder b = new StringBuilder();
            b.Append(SrcDir);
            b.Append(",");
            b.Append(DestWim);
            b.Append(",");
            b.Append(Compress);

            if (ImageName != null)
            {
                b.Append("ImageName=");
                b.Append(ImageName);
            }
            if (ImageDesc != null)
            {
                b.Append("ImageDesc=");
                b.Append(ImageDesc);
            }
            if (WimFlags != null)
            {
                b.Append("WimFlags=");
                b.Append(WimFlags);
            }

            if (BootFlag)
                b.Append(",BOOT");
            if (CheckFlag)
                b.Append(",CHECK");
            if (NoAclFlag)
                b.Append(",NOACL");
            return b.ToString();
        }
    }

    [Serializable]
    public class CodeInfo_WimAppend : CodeInfo
    { // WimAppend,<SrcDir>,<DestWim>,[IMAGENAME=STR],[ImageDesc=STR],[Flags=STR],[DeltaIndex=INT],[BOOT],[CHECK],[NOACL]
        public string SrcDir;
        public string DestWim;
        public string ImageName; // Optional
        public string ImageDesc; // Optional
        public string WimFlags; // Optional
        public string DeltaIndex; // Optional, for Delta Wim (like install.wim)
        public bool BootFlag; // Optional Flag
        public bool CheckFlag; // Optional Flag
        public bool NoAclFlag; // Optional Flag

        public CodeInfo_WimAppend(string srcDir, string destWim,
            string imageName, string imageDesc, string wimFlags, string deltaIndex,
            bool boot, bool check, bool noAcl)
        {
            SrcDir = srcDir;
            DestWim = destWim;

            // Optional argument
            ImageName = imageName;
            ImageDesc = imageDesc;
            WimFlags = wimFlags;
            DeltaIndex = deltaIndex;

            // Flags
            BootFlag = boot;
            CheckFlag = check;
            NoAclFlag = noAcl;
        }

        public override string ToString()
        {
            StringBuilder b = new StringBuilder();
            b.Append(SrcDir);
            b.Append(",");
            b.Append(DestWim);

            if (ImageName != null)
            {
                b.Append("ImageName=");
                b.Append(ImageName);
            }
            if (ImageDesc != null)
            {
                b.Append("ImageDesc=");
                b.Append(ImageDesc);
            }
            if (WimFlags != null)
            {
                b.Append("WimFlags=");
                b.Append(WimFlags);
            }
            if (DeltaIndex != null)
            {
                b.Append("DeltaIndex=");
                b.Append(DeltaIndex);
            }

            if (BootFlag)
                b.Append(",BOOT");
            if (CheckFlag)
                b.Append(",CHECK");
            if (NoAclFlag)
                b.Append(",NOACL");
            return b.ToString();
        }
    }

    [Serializable]
    public class CodeInfo_WimPathAdd : CodeInfo
<<<<<<< HEAD
    { // WimPathAdd,<WimFile>,<ImageIndex>,<SrcPath>,<DestPath>,[CHECK],[REBUILD],[NOACL],[PRESERVE]
        // Note : If <SrcPath> is a file, <DestPath> must be a file. If <SrcPath> is a dir, <DestPath> must be a dir.
=======
    { // WimPathAdd,<WimFile>,<ImageIndex>,<SrcPath>,<DestPath>,[CHECK],[NOACL],[PRESERVE],[REBUILD]
        // Note : If <SrcPath> is a file, <DestPath> must be a file. If <SrcPath> is a dir, <DestPath> must be a directory.
>>>>>>> 8a68b617
        //        It is different from standard PEBakery dest path convention, because it follows wimlib-imagex update convention.
        public string WimFile;
        public string ImageIndex;
        public string SrcPath;
        public string DestPath;
        public bool CheckFlag;
        public bool NoAclFlag;
        public bool PreserveFlag;
        public bool RebuildFlag;

        public CodeInfo_WimPathAdd(string wimFile, string imageIndex,
            string srcPath, string destPath,
            bool checkFlag, bool noAclFlag, bool preserveFlag, bool rebuildFlag)
        {
            // WimPath (WimUpdate) Series Common
            WimFile = wimFile;
            ImageIndex = imageIndex;

            // WimPathAdd Specific
            SrcPath = srcPath;
            DestPath = destPath;

            // Optional Flags
            CheckFlag = checkFlag;
            NoAclFlag = noAclFlag;
            PreserveFlag = preserveFlag;
            RebuildFlag = rebuildFlag;
        }

        public override string ToString()
        {
            StringBuilder b = new StringBuilder();
            b.Append(WimFile);
            b.Append(",");
            b.Append(ImageIndex);
            b.Append(",");
            b.Append(SrcPath);
            b.Append(",");
            b.Append(DestPath);
            if (CheckFlag)
                b.Append(",CHECK");
            if (CheckFlag)
                b.Append(",NOACL");
            if (CheckFlag)
                b.Append(",PRESERVE");
            if (RebuildFlag)
                b.Append(",REBUILD");
            return b.ToString();
        }
    }

    [Serializable]
    public class CodeInfo_WimPathDelete : CodeInfo
    { // WimPathDelete,<WimFile>,<ImageIndex>,<Path>,[CHECK],[REBUILD]
        public string WimFile;
        public string ImageIndex;
        public string Path;
        public bool CheckFlag;
        public bool RebuildFlag;

        public CodeInfo_WimPathDelete(string wimFile, string imageIndex, string path, bool checkFlag, bool rebuildFlag)
        {
            // WimPath (WimUpdate) Series Common
            WimFile = wimFile;
            ImageIndex = imageIndex;

            // WimPathDelete Specific
            Path = path;

            // Optional Flags
            CheckFlag = checkFlag;
            RebuildFlag = rebuildFlag;
        }

        public override string ToString()
        {
            StringBuilder b = new StringBuilder();
            b.Append(WimFile);
            b.Append(",");
            b.Append(ImageIndex);
            b.Append(",");
            b.Append(Path);
            if (CheckFlag)
                b.Append(",CHECK");
            if (RebuildFlag)
                b.Append(",REBUILD");
            return b.ToString();
        }
    }

    [Serializable]
    public class CodeInfo_WimPathRename : CodeInfo
    { // WimPathRename,<WimFile>,<ImageIndex>,<SrcPath>,<DestPath>,[CHECK],[REBUILD]
        public string WimFile;
        public string ImageIndex;
        public string SrcPath;
        public string DestPath;
        public bool CheckFlag;
        public bool RebuildFlag;

        public CodeInfo_WimPathRename(string wimFile, string imageIndex, string srcPath, string destPath, bool checkFlag, bool rebuildFlag)
        {
            // WimPath (WimUpdate) Series Common
            WimFile = wimFile;
            ImageIndex = imageIndex;

            // WimPathDelete Specific
            SrcPath = srcPath;
            DestPath = destPath;

            // Optional Flags
            CheckFlag = checkFlag;
            RebuildFlag = rebuildFlag;
        }

        public override string ToString()
        {
            StringBuilder b = new StringBuilder();
            b.Append(WimFile);
            b.Append(",");
            b.Append(ImageIndex);
            b.Append(",");
            b.Append(SrcPath);
            b.Append(",");
            b.Append(DestPath);
            if (CheckFlag)
                b.Append(",CHECK");
            if (RebuildFlag)
                b.Append(",REBUILD");
            return b.ToString();
        }
    }

    [Serializable]
    public class CodeInfo_WimOptimize : CodeInfo
    { // WimOptimize,<WimFile>,[RECOMPRESS[=STR]],[CHECK|NOCHECK]
        public string WimFile;
        public string Recompress; // [NONE|XPRESS|LZX|LZMS]
        public bool? CheckFlag; // Optional Flag

        public CodeInfo_WimOptimize(string wimFile, string recompress, bool? checkFlag)
        {
            WimFile = wimFile;
            // Optional Argument
            Recompress = recompress;
            // Flags
            CheckFlag = checkFlag;
        }

        public override string ToString()
        {
            StringBuilder b = new StringBuilder();
            b.Append(WimFile);
            if (Recompress != null)
            {
                if (Recompress.Length == 0)
                {
                    b.Append(",RECOMPRESS");
                }
                else
                {
                    b.Append(",RECOMPRESS=");
                    b.Append(Recompress);
                }
            }
            if (CheckFlag != null)
            {
                b.Append(",");
                b.Append(CheckFlag);
            }
            return b.ToString();
        }
    }
    #endregion

    #region BranchCondition
    public enum BranchConditionType
    {
        None = 0,
        // Comparison
        Equal, EqualX, Smaller, Bigger, SmallerEqual, BiggerEqual,
        // Existance
        // Note : Wrong Terminoloy with Registry, see https://msdn.microsoft.com/en-us/library/windows/desktop/ms724946(v=vs.85).aspx
        // ExistRegSubKey and ExistRegValue are proposed for more accurate terms
        ExistFile,
        ExistDir,
        ExistSection,
        ExistRegSection, ExistRegSubKey,
        ExistRegKey, ExistRegValue,
        ExistRegMulti,
        ExistVar,
        ExistMacro,
        // Wim
        WimExistIndex,
        WimExistFile,
        WimExistDir,
        // ETC
        Ping, Online, Question,
        // Deprecated
        License
    }

    [Serializable]
    public class BranchCondition
    {
        public BranchConditionType Type;
        public bool NotFlag;

        public string Arg1;
        public string Arg2;
        public string Arg3;
        public string Arg4;
        public BranchCondition(BranchConditionType type, bool notFlag)
        {
            Type = type;
            NotFlag = notFlag;
            switch (type)
            {
                case BranchConditionType.Online:
                    break;
                default:
                    throw new InternalException($"Wrong BranchCondition, [{type}] does not take 1 argument");
            }
        }

        public BranchCondition(BranchConditionType type, bool notFlag, string arg1)
        {
            Type = type;
            NotFlag = notFlag;
            switch (type)
            {
                case BranchConditionType.ExistFile:
                case BranchConditionType.ExistDir:
                case BranchConditionType.ExistVar:
                case BranchConditionType.ExistMacro:
                case BranchConditionType.Ping:
                case BranchConditionType.Question: // can have 1 or 3 argument
                    Arg1 = arg1;
                    break;
                default:
                    throw new InternalException($"Wrong BranchCondition, [{type}] does not take 1 argument");
            }
        }

        public BranchCondition(BranchConditionType type, bool notFlag, string arg1, string arg2)
        {
            Type = type;
            NotFlag = notFlag;
            switch (type)
            {
                case BranchConditionType.Equal:
                case BranchConditionType.Smaller:
                case BranchConditionType.Bigger:
                case BranchConditionType.SmallerEqual:
                case BranchConditionType.BiggerEqual:
                case BranchConditionType.EqualX:
                case BranchConditionType.ExistSection:
                case BranchConditionType.ExistRegSection:
                case BranchConditionType.ExistRegSubKey:
                case BranchConditionType.WimExistIndex:
                    Arg1 = arg1;
                    Arg2 = arg2;
                    break;
                default:
                    throw new InternalException($"Wrong BranchCondition, [{type}] does not take 2 arguments");
            }
        }

        public BranchCondition(BranchConditionType type, bool notFlag, string arg1, string arg2, string arg3)
        {
            Type = type;
            NotFlag = notFlag;
            switch (type)
            {
                case BranchConditionType.ExistRegKey:
                case BranchConditionType.ExistRegValue:
                case BranchConditionType.Question: // can have 1 or 3 argument
                case BranchConditionType.WimExistFile:
                case BranchConditionType.WimExistDir:
                    Arg1 = arg1;
                    Arg2 = arg2;
                    Arg3 = arg3;
                    break;
                default:
                    throw new InternalException($"Wrong BranchCondition, [{type}] does not take 3 arguments");
            }
        }

        public BranchCondition(BranchConditionType type, bool notFlag, string arg1, string arg2, string arg3, string arg4)
        {
            Type = type;
            NotFlag = notFlag;
            switch (type)
            {
                case BranchConditionType.ExistRegMulti:
                    Arg1 = arg1;
                    Arg2 = arg2;
                    Arg3 = arg3;
                    Arg4 = arg4;
                    break;
                default:
                    throw new InternalException($"Wrong BranchCondition, [{type}] does not take 3 arguments");
            }
        }

        public override string ToString()
        {
            StringBuilder b = new StringBuilder();
            switch (Type)
            {
                case BranchConditionType.Equal:
                case BranchConditionType.Smaller:
                case BranchConditionType.Bigger:
                case BranchConditionType.SmallerEqual:
                case BranchConditionType.BiggerEqual:
                case BranchConditionType.EqualX:
                    if (NotFlag)
                        b.Append("Not,");
                    b.Append(Arg1);
                    b.Append(",");
                    b.Append(Type);
                    b.Append(",");
                    b.Append(Arg2);
                    break;
                case BranchConditionType.ExistFile:
                case BranchConditionType.ExistDir:
                case BranchConditionType.ExistVar:
                case BranchConditionType.ExistMacro:
                case BranchConditionType.Ping:
                    if (NotFlag)
                        b.Append("Not,");
                    b.Append(Type);
                    b.Append(",");
                    b.Append(Arg1);
                    break;
                case BranchConditionType.ExistSection:
                case BranchConditionType.ExistRegSection:
                case BranchConditionType.ExistRegSubKey:
                case BranchConditionType.WimExistIndex:
                    if (NotFlag)
                        b.Append("Not,");
                    b.Append(Type);
                    b.Append(",");
                    b.Append(Arg1);
                    b.Append(",");
                    b.Append(Arg2);
                    break;
                case BranchConditionType.ExistRegKey:
                case BranchConditionType.ExistRegValue:
                case BranchConditionType.WimExistFile:
                case BranchConditionType.WimExistDir:
                    if (NotFlag)
                        b.Append("Not,");
                    b.Append(Type);
                    b.Append(",");
                    b.Append(Arg1);
                    b.Append(",");
                    b.Append(Arg2);
                    b.Append(",");
                    b.Append(Arg3);
                    break;
                case BranchConditionType.Question: // can have 1 or 3 argument
                    if (NotFlag)
                        b.Append("Not,");
                    if (Arg2 != null)
                    {
                        b.Append(Type);
                        b.Append(",");
                        b.Append(Arg1);
                        b.Append(",");
                        b.Append(Arg2);
                        b.Append(",");
                        b.Append(Arg3);
                    }
                    else
                    {
                        b.Append(Type);
                        b.Append(",");
                        b.Append(Arg1);
                    }
                    break;
            }
            return b.ToString();
        }
    }
    #endregion

    #region CodeInfo 80 - Branch
    [Serializable]
    public class CodeInfo_RunExec : CodeInfo
    {
        public string ScriptFile;
        public string SectionName;
        public List<string> Parameters;

        public CodeInfo_RunExec(string scriptFile, string sectionName, List<string> parameters)
        {
            ScriptFile = scriptFile;
            SectionName = sectionName;
            Parameters = parameters;
        }

        public override string ToString()
        {
            StringBuilder b = new StringBuilder();
            b.Append(ScriptFile);
            b.Append(",");
            b.Append(SectionName);
            foreach (string param in Parameters)
            {
                b.Append(",");
                b.Append(param);
            }
            return b.ToString();
        }
    }

    [Serializable]
    public class CodeInfo_Loop : CodeInfo
    {
        // Loop,%ScriptFile%,<Section>,<StartIndex>,<EndIndex>[,PARAMS]
        // Loop,BREAK
        public bool Break;
        public string ScriptFile;
        public string SectionName;
        public string StartIdx;
        public string EndIdx; 
        public List<string> Parameters;

        public CodeInfo_Loop(string scriptFile, string sectionName, string startIdx, string endIdx, List<string> parameters)
        {
            Break = false;
            ScriptFile = scriptFile;
            SectionName = sectionName;
            Parameters = parameters;
            StartIdx = startIdx;
            EndIdx = endIdx;
        }

        public CodeInfo_Loop(bool _break)
        {
            Break = _break;
        }

        public override string ToString()
        {
            StringBuilder b = new StringBuilder();
            b.Append(ScriptFile);
            b.Append(",");
            b.Append(SectionName);
            b.Append(",");
            b.Append(StartIdx);
            b.Append(",");
            b.Append(EndIdx);
            foreach (string param in Parameters)
            {
                b.Append(",");
                b.Append(param);
            }
            return b.ToString();
        }
    }

    [Serializable]
    public class CodeInfo_If : CodeInfo
    {
        public BranchCondition Condition;
        public CodeCommand Embed;

        public bool LinkParsed;
        public List<CodeCommand> Link;

        public CodeInfo_If(BranchCondition cond, CodeCommand embed)
        {
            Condition = cond;
            Embed = embed;

            LinkParsed = false;
            Link = new List<CodeCommand>();
        }

        public CodeInfo_If(BranchCondition cond, List<CodeCommand> link)
        {
            Condition = cond;
            Embed = null;

            LinkParsed = true;
            Link = link;
        }

        public override string ToString()
        { // TODO
            StringBuilder b = new StringBuilder();
            b.Append(Condition);
            b.Append(",");
            b.Append(Embed);
            return b.ToString();
        }
    }

    [Serializable]
    public class CodeInfo_Else : CodeInfo
    {
        public CodeCommand Embed;

        public bool LinkParsed;
        public List<CodeCommand> Link;

        public CodeInfo_Else(CodeCommand embed)
        {
            Embed = embed;

            LinkParsed = false;
            Link = new List<CodeCommand>();
        }

        public CodeInfo_Else(List<CodeCommand> link)
        {
            Embed = null;

            LinkParsed = true;
            Link = link;
        }

        public override string ToString()
        { // TODO
            StringBuilder b = new StringBuilder();
            b.Append(Embed);
            return b.ToString();
        }
    }
    #endregion

    #region CodeInfo 81 - Control
    [Serializable]
    public class CodeInfo_Set : CodeInfo
    {
        public string VarKey;
        public string VarValue;
        public bool Global;
        public bool Permanent;

        public CodeInfo_Set(string varKey, string varValue, bool global, bool permanent)
        {
            VarKey = varKey;
            VarValue = varValue;
            Global = global;
            Permanent = permanent;
        }

        public override string ToString()
        {
            StringBuilder b = new StringBuilder();
            b.Append("%");
            b.Append(VarKey);
            b.Append("%,");
            b.Append(VarValue);
            if (Global)
                b.Append(",GLOBAL");
            if (Permanent)
                b.Append(",PERMANENT");

            return b.ToString();
        }
    }

    [Serializable]
    public class CodeInfo_SetMacro : CodeInfo
    { // SetMacro,<MacroName>,<MacroCommand>,[GLOBAL|PERMANENT]
        public string MacroName;
        public string MacroCommand;
        public bool Global;
        public bool Permanent;

        public CodeInfo_SetMacro(string macroName, string macroCommand, bool global, bool permanent)
        {
            MacroName = macroName;
            MacroCommand = macroCommand;
            Global = global;
            Permanent = permanent;
        }

        public override string ToString()
        {
            StringBuilder b = new StringBuilder();
            b.Append(MacroName);
            b.Append(",");
            b.Append(MacroCommand);
            if (Permanent)
                b.Append(",PERMANENT");
            else if (Global)
                b.Append(",GLOBAL");
            return b.ToString();
        }
    }

    [Serializable]
    public class CodeInfo_AddVariables : CodeInfo
    {
        public string ScriptFile;
        public string SectionName;
        public bool Global;

        public CodeInfo_AddVariables(string scriptFile, string sectionName, bool global)
        {
            ScriptFile = scriptFile;
            SectionName = sectionName;
            Global = global;
        }
    }

    [Serializable]
    public class CodeInfo_GetParam : CodeInfo
    { // GetParam,<Index>,<DestVar>
        public string Index;
        public string DestVar;

        public CodeInfo_GetParam(string index, string destVar)
        {
            Index = index;
            DestVar = destVar;
        }

        public override string ToString()
        {
            return $"{Index},{DestVar}";
        }
    }

    [Serializable]
    public class CodeInfo_PackParam : CodeInfo
    { // PackParam,<StartIndex>,<DestVar>,[VarCount]
        public string StartIndex;
        public string DestVar;
        public string VarCount; // optional

        public CodeInfo_PackParam(string startIndex, string destVar, string varCount)
        {
            StartIndex = startIndex;
            DestVar = destVar;
            VarCount = varCount;
        }

        public override string ToString()
        {
            StringBuilder b = new StringBuilder();
            b.Append(StartIndex);
            b.Append(",");
            b.Append(DestVar);
            if (VarCount != null)
            {
                b.Append(",");
                b.Append(VarCount);
            }
            return b.ToString();
        }
    }

    [Serializable]
    public class CodeInfo_Exit : CodeInfo
    { // Exit,<Message>[,NOWARN]
        public string Message;
        public bool NoWarn;

        public CodeInfo_Exit(string message, bool noWarn)
        {
            Message = message;
            NoWarn = noWarn;
        }
    }

    [Serializable]
    public class CodeInfo_Halt : CodeInfo
    { // Halt,<Message>[,NOWARN]
        public string Message;

        public CodeInfo_Halt(string message)
        {
            Message = message;
        }
    }

    [Serializable]
    public class CodeInfo_Wait : CodeInfo
    { // Wait,<Second>
        public string Second;

        public CodeInfo_Wait(string second)
        {
            Second = second;
        }
    }

    [Serializable]
    public enum BeepType { OK = 0, Error, Asterisk, Confirmation }

    [Serializable]
    public class CodeInfo_Beep : CodeInfo
    { // Beep,<Type>
        public BeepType Type;

        public CodeInfo_Beep(BeepType type)
        {
            Type = type;
        }
    }
    #endregion

    #region CodeInfo 82 - System
    [Serializable]
    public class CodeInfo_System : CodeInfo
    {
        public SystemType Type;
        public SystemInfo SubInfo;

        public CodeInfo_System(SystemType type, SystemInfo subInfo)
        {
            Type = type;
            SubInfo = subInfo;
        }

        public override string ToString()
        {
            return $"{Type},{SubInfo.ToString()}";
        }
    }

    #region SystemType, SystemInfo
    public enum SystemType
    {
        Cursor,
        ErrorOff,
        GetEnv,
        GetFreeDrive,
        GetFreeSpace,
        IsAdmin,
        Log,
        OnBuildExit,
        OnScriptExit,
        RefreshInterface,
        LoadAll, RescanScripts,
        Load,
        SaveLog,
        SetLocal, EndLocal,
        // Deprecated, WB082 Compability Shim
        HasUAC,
        FileRedirect,
        RegRedirect,
        RebuildVars,
    }

    [Serializable]
    public class SystemInfo { }

    [Serializable]
    public class SystemInfo_Cursor : SystemInfo
    { // System,Cursor,<IconKind>
        public string IconKind;

        public SystemInfo_Cursor(string iconKind)
        {
            IconKind = iconKind;
        }

        public override string ToString()
        {
            return $"Cursor,{IconKind}";
        }
    }

    [Serializable]
    public class SystemInfo_ErrorOff : SystemInfo
    { // System,ErrorOff,[Lines]
        public string Lines;

        public SystemInfo_ErrorOff(string lines = "1")
        {
            Lines = lines;
        }

        public override string ToString()
        {
            return $"ErrorOff,{Lines}";
        }
    }

    [Serializable]
    public class SystemInfo_GetEnv : SystemInfo
    { // System,GetEnv,<EnvVarName>,<DestVar>
        public string EnvVarName;
        public string DestVar;

        public SystemInfo_GetEnv(string envVarName, string destVar)
        {
            EnvVarName = envVarName;
            DestVar = destVar;
        }

        public override string ToString()
        {
            return $"GetEnv,{EnvVarName},{DestVar}";
        }
    }

    [Serializable]
    public class SystemInfo_GetFreeDrive : SystemInfo
    { // System,GetFreeDrive,<DestVar>
        public string DestVar;

        public SystemInfo_GetFreeDrive(string destVar)
        {
            DestVar = destVar;
        }

        public override string ToString()
        {
            return $"GetFreeDrive,{DestVar}";
        }
    }

    [Serializable]
    public class SystemInfo_GetFreeSpace : SystemInfo
    { // System,GetFreeSpace,<Path>,<DestVar>
        public string Path;
        public string DestVar;

        public SystemInfo_GetFreeSpace(string path, string destVar)
        {
            Path = path;
            DestVar = destVar;
        }

        public override string ToString()
        {
            return $"GetFreeDrive,{Path},{DestVar}";
        }
    }

    [Serializable]
    public class SystemInfo_HasUAC : SystemInfo
    { // System,HasUAC,<DestVar>
        public string DestVar;

        public SystemInfo_HasUAC(string destVar)
        {
            DestVar = destVar;
        }

        public override string ToString()
        {
            return $"HasUAC,{DestVar}";
        }
    }

    [Serializable]
    public class SystemInfo_IsAdmin : SystemInfo
    { // System,IsAdmin,<DestVar>
        public string DestVar;

        public SystemInfo_IsAdmin(string destVar)
        {
            DestVar = destVar;
        }

        public override string ToString()
        {
            return $"IsAdmin,{DestVar}";
        }
    }

    [Serializable]
    public class SystemInfo_OnBuildExit : SystemInfo
    { // System,OnBuildExit,<Command>
        public CodeCommand Cmd;

        public SystemInfo_OnBuildExit(CodeCommand cmd)
        {
            Cmd = cmd;
        }

        public override string ToString()
        {
            return $"OnBuildExit,{Cmd}";
        }
    }

    [Serializable]
    public class SystemInfo_OnScriptExit : SystemInfo
    { // System,OnScriptExit,<Command>
        public CodeCommand Cmd;

        public SystemInfo_OnScriptExit(CodeCommand cmd)
        {
            Cmd = cmd;
        }

        public override string ToString()
        {
            return $"OnScriptExit,{Cmd}";
        }
    }

    [Serializable]
    public class SystemInfo_RefreshInterface : SystemInfo
    { // System,RefreshInterface
        public SystemInfo_RefreshInterface() { }
        public override string ToString() { return "RefreshInterface"; }
    }

    [Serializable]
    public class SystemInfo_LoadAll : SystemInfo
    {
        // System,LoadAll
        // System,RescanScripts
        public SystemInfo_LoadAll() { }
        public override string ToString() { return "LoadAll"; }
    }

    [Serializable]
    public class SystemInfo_Load : SystemInfo
    { // System,Load,<FilePath>,[NOREC]
        public string FilePath;
        public bool NoRec;

        public SystemInfo_Load(string filePath, bool noRec)
        {
            FilePath = filePath;
            NoRec = noRec;
        }

        public override string ToString()
        {
            StringBuilder b = new StringBuilder(8);
            b.Append("Load");
            if (FilePath != null)
            {
                b.Append(",");
                b.Append(FilePath);
                if (NoRec)
                    b.Append(",NOREC");
            }
            return b.ToString();
        }
    }

    [Serializable]
    public class SystemInfo_SaveLog : SystemInfo
    { // System,SaveLog,<DestPath>,[LogFormat]
        public string DestPath;
        public string LogFormat;

        public SystemInfo_SaveLog(string destPath, string logFormat = "HTML")
        {
            DestPath = destPath;
            LogFormat = logFormat;
        }

        public override string ToString()
        {
            return $"SaveLog,{DestPath},{LogFormat}";
        }
    }
    #endregion

    [Serializable]
    public class CodeInfo_ShellExecute : CodeInfo
    {
        // ShellExecute,<Action>,<FilePath>[,Params][,WorkDir][,%ExitOutVar%]
        // ShellExecuteEx,<Action>,<FilePath>[,Params][,WorkDir]
        // ShellExecuteDelete,<Action>,<FilePath>[,Params][,WorkDir][,%ExitOutVar%]
        public string Action;
        public string FilePath;
        public string Params; // Optional
        public string WorkDir; // Optional
        public string ExitOutVar; // Optional

        public CodeInfo_ShellExecute(string action, string filePath, string parameters, string workDir, string exitOutVar)
        {
            Action = action;
            FilePath = filePath;
            Params = parameters;
            WorkDir = workDir;
            ExitOutVar = exitOutVar;
        }

        public override string ToString()
        {
            StringBuilder b = new StringBuilder();
            b.Append(Action);
            b.Append(",");
            b.Append(FilePath);
            if (Params != null)
            {
                b.Append(",");
                b.Append(Params);
            }
            if (WorkDir != null)
            {
                b.Append(",");
                b.Append(WorkDir);
            }
            if (ExitOutVar != null)
            {
                b.Append(",");
                b.Append(ExitOutVar);
            }
            return b.ToString();
        }
    }
    #endregion

    #region CodeInfo 99 - Macro
    [Serializable]
    public class CodeInfo_Macro : CodeInfo
    {
        public string MacroType;
        public List<string> Args;

        public CodeInfo_Macro(string macroType, List<string> args)
        {
            MacroType = macroType;
            Args = args;
        }

        public override string ToString()
        {
            StringBuilder b = new StringBuilder();
            b.Append(MacroType);
            b.Append(",");
            for (int i = 0; i < Args.Count; i++)
            {
                b.Append(Args[i]);
                if (i + 1 < Args.Count)
                    b.Append(",");
            }
            return b.ToString();
        }
    }
    #endregion
}<|MERGE_RESOLUTION|>--- conflicted
+++ resolved
@@ -2944,13 +2944,8 @@
 
     [Serializable]
     public class CodeInfo_WimPathAdd : CodeInfo
-<<<<<<< HEAD
-    { // WimPathAdd,<WimFile>,<ImageIndex>,<SrcPath>,<DestPath>,[CHECK],[REBUILD],[NOACL],[PRESERVE]
+    { // WimPathAdd,<WimFile>,<ImageIndex>,<SrcPath>,<DestPath>,[CHECK],[NOACL],[PRESERVE],[REBUILD]
         // Note : If <SrcPath> is a file, <DestPath> must be a file. If <SrcPath> is a dir, <DestPath> must be a dir.
-=======
-    { // WimPathAdd,<WimFile>,<ImageIndex>,<SrcPath>,<DestPath>,[CHECK],[NOACL],[PRESERVE],[REBUILD]
-        // Note : If <SrcPath> is a file, <DestPath> must be a file. If <SrcPath> is a dir, <DestPath> must be a directory.
->>>>>>> 8a68b617
         //        It is different from standard PEBakery dest path convention, because it follows wimlib-imagex update convention.
         public string WimFile;
         public string ImageIndex;
